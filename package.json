--- conflicted
+++ resolved
@@ -77,17 +77,10 @@
     "@ckeditor/ckeditor5-word-count": "^24.0.0"
   },
   "devDependencies": {
-<<<<<<< HEAD
-    "@ckeditor/ckeditor5-comments": ">=23.0.0",
-    "@ckeditor/ckeditor5-dev-docs": "^24.0.0",
-    "@ckeditor/ckeditor5-dev-env": "^24.0.0",
-    "@ckeditor/ckeditor5-dev-tests": "^24.0.0",
-=======
     "@ckeditor/ckeditor5-comments": ">=24.0.0",
     "@ckeditor/ckeditor5-dev-docs": "^24.0.0",
     "@ckeditor/ckeditor5-dev-env": "^24.0.0",
     "@ckeditor/ckeditor5-dev-tests": "^23.3.0",
->>>>>>> caca54b2
     "@ckeditor/ckeditor5-dev-utils": "^24.0.0",
     "@ckeditor/ckeditor5-dev-webpack-plugin": "^24.0.0",
     "@ckeditor/ckeditor5-export-pdf": ">=1.0.0",
