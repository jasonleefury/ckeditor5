--- conflicted
+++ resolved
@@ -56,16 +56,7 @@
 			value: '75'
 		}
 	],
-<<<<<<< HEAD
 	toolbar: [ 'imageStyle:inline', 'imageStyle:wrapText', 'imageStyle:breakText', '|', 'toggleImageCaption', 'resizeImage' ]
-=======
-	toolbar: [ 'imageStyle:alignLeft', 'imageStyle:alignCenter', 'imageStyle:alignRight', '|', 'toggleImageCaption', '|', 'resizeImage' ],
-	styles: [
-		'alignLeft',
-		'alignCenter',
-		'alignRight'
-	]
->>>>>>> 76899a2e
 };
 
 const config1 = {
@@ -104,17 +95,11 @@
 		}
 	],
 	toolbar: [
-<<<<<<< HEAD
 		'imageStyle:inline',
 		'imageStyle:wrapText',
 		'imageStyle:breakText',
 		'imageStyle:side', '|', // Purposely using side image to make sure it works well with both style types.
-=======
-		'imageStyle:alignLeft',
-		'imageStyle:full',
-		'imageStyle:side', '|',
 		'toggleImageCaption', '|',
->>>>>>> 76899a2e
 		'resizeImage:50',
 		'resizeImage:75',
 		'resizeImage:original'
