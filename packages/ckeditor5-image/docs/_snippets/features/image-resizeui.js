--- conflicted
+++ resolved
@@ -18,12 +18,8 @@
 				{
 					name: 'imageResize:original',
 					label: 'Original',
-<<<<<<< HEAD
-					value: null
-=======
 					value: null,
 					icon: 'original'
->>>>>>> 565628a6
 				},
 				{
 					name: 'imageResize:50',
@@ -44,15 +40,10 @@
 				'alignRight'
 			],
 			toolbar: [
-<<<<<<< HEAD
 				'imageStyle:alignLeft',
 				'imageStyle:alignCenter',
 				'imageStyle:alignRight',
 				'|',
-=======
-				'imageStyle:full',
-				'imageStyle:side', '|',
->>>>>>> 565628a6
 				'imageResize:50',
 				'imageResize:75',
 				'imageResize:original'
