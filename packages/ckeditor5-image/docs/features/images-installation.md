---
category: features-images
menu-title: Installation
meta-title: Installation and configuration of the image features | CKEditor 5 Documentation
meta-description: Learn how to install and configure various image-related CKEdiotr 5 plugins.
order: 15
modified_at: 2021-06-17
---

The vast majority of image-related features {@link features/images-overview#image-features are available} in all {@link getting-started/legacy-getting-started/predefined-builds predefined builds} and require no additional installation. If you want to change the default configuration or create a {@link getting-started/legacy-getting-started/quick-start-other#building-the-editor-from-source custom editor build}, you can enable image-related features by installing the [`@ckeditor/ckeditor5-image`](https://www.npmjs.com/package/@ckeditor/ckeditor5-image) package:

```plaintext
npm install --save @ckeditor/ckeditor5-image
```

<info-box info>
	You may want to install the [`@ckeditor/ckeditor5-link`](https://www.npmjs.com/package/@ckeditor/ckeditor5-link) package if you want to use the {@link features/images-linking `LinkImage`} plugin in your editor.
</info-box>

<<<<<<< HEAD
Next, add the {@link features/images-overview#image-features plugins that you need} to your plugin list. You also need to set the desired image toolbar items. Notice the {@link getting-started/setup/toolbar#separating-toolbar-items separators} used to organize the toolbar.
=======
Next, add the {@link features/images-overview#image-features plugins that you need} to your plugin list and to the editor toolbar.
>>>>>>> 16456feb

```js
import { Image, ImageCaption, ImageResize, ImageStyle, ImageToolbar } from '@ckeditor/ckeditor5-image';
import { LinkImage } from '@ckeditor/ckeditor5-link';

ClassicEditor
	.create( document.querySelector( '#editor' ), {
		plugins: [ Image, ImageToolbar, ImageCaption, ImageStyle, ImageResize, LinkImage ],
		toolbar: [ 'insertImage', /* ... */ ],
	} )
	.then( /* ... */ )
	.catch( /* ... */ );
```

## Configuring the toolbar dropdown

The Image feature comes with the unified image insert dropdown component {@icon @ckeditor/ckeditor5-core/theme/icons/image-upload.svg Image insert}. It automatically collects installed image insert methods. For example, if you install the `ImageUpload` plugin, the corresponding button will automatically appear in the dropdown. You only need to add a button to the toolbar:

```js
import { Image } from '@ckeditor/ckeditor5-image';

ClassicEditor
	.create( document.querySelector( '#editor' ), {
		plugins: [ Image ],
		toolbar: [ 'insertImage', /* ... */ ]
	} )
	.then( /* ... */ )
	.catch( /* ... */ );
```

The feature is pre-configured to include the following image insertion methods:

* `upload` - Upload image from computer. It uses the configured image upload adapter. {@icon @ckeditor/ckeditor5-core/theme/icons/image-upload.svg Image upload}
* `assetManager` - Opens the installed asset manager (for example the CKBox). {@icon @ckeditor/ckeditor5-core/theme/icons/image-asset-manager.svg Asset manager}
* `url` - Allows inserting an image by directly specifying its URL. Integration provided by `ImageInsertViaUrl` feature. {@icon @ckeditor/ckeditor5-core/theme/icons/image-url.svg Insert via URL}

Note that the insert methods mentioned above will only be added if you install dedicated features. However, not all features are required. If only one is available, it will be indicated by the toolbar dropdown icon.

If you need to limit the methods included in the dropdown (apart from not installing a specific feature) or change their order you can use the `image.insert.integration` configuration option:

```js
import { Image } from '@ckeditor/ckeditor5-image';

ClassicEditor
	.create( document.querySelector( '#editor' ), {
		plugins: [ Image ],
		toolbar: [ 'insertImage', /* ... */ ],
		image: {
			insert: {
				// This is the default configuration, you do not need to provide
				// this configuration key if the list content and order reflects your needs.
				integrations: [ 'upload', 'assetManager', 'url' ]
			}
		}
	} )
	.then( /* ... */ )
	.catch( /* ... */ );
```

## Configuring the contextual image toolbar

You also need to configure the desired contextual image toolbar items. Notice the {@link features/toolbar#separating-toolbar-items separators} used to organize the toolbar.

```js
import { Image, ImageCaption, ImageResize, ImageStyle, ImageToolbar } from '@ckeditor/ckeditor5-image';
import { LinkImage } from '@ckeditor/ckeditor5-link';

ClassicEditor
	.create( document.querySelector( '#editor' ), {
		plugins: [ Image, ImageToolbar, ImageCaption, ImageStyle, ImageResize, LinkImage ],
		toolbar: [ 'insertImage', /* ... */ ],
		image: {
			toolbar: [
				'imageStyle:block',
				'imageStyle:side',
				'|',
				'toggleImageCaption',
				'imageTextAlternative',
				'|',
				'linkImage'
			],
			insert: {
				// If this setting is omitted, the editor defaults to 'block'.
				// See explanation below.
				type: 'auto'
			}
		}
	} )
	.then( /* ... */ )
	.catch( /* ... */ );
```

<info-box info>
	Read more about {@link framework/plugins/installing-plugins installing plugins}.
</info-box>

## Inline and block images

Inline images can be inserted in the middle of a paragraph or a link just like regular text. Block images, on the other hand, can be inserted only between other blocks like paragraphs, tables, or media. Being larger and existing as standalone content, block images can also have individual captions. Other than that, both types of images can be resized, linked, etc.

By default, the {@link module:image/image~Image} plugin available in all {@link getting-started/legacy-getting-started/predefined-builds predefined editor builds} supports both inline and block images, working as a glue for the {@link module:image/imageinline~ImageInline} and {@link module:image/imageblock~ImageBlock} plugins.

<figure class="table">
	<table style="text-align: center">
		<thead>
			<tr>
				<th rowspan="2" style="vertical-align: middle">Loaded plugin</th>
				<th colspan="2">Available features</th>
			</tr>
			<tr>
				<th>Block images (with captions)</th>
				<th>Inline images</th>
			</tr>
		</thead>
		<tbody>
			<tr>
				<th><code>Image</code> (default)</th>
				<td>✅&nbsp; yes</td>
				<td>✅&nbsp; yes</td>
			</tr>
			<tr>
				<th><code>ImageBlock</code></th>
				<td>✅&nbsp; yes</td>
				<td>❌&nbsp; no</td>
			</tr>
			<tr>
				<th><code>ImageInline</code></th>
				<td>❌&nbsp; no</td>
				<td>✅&nbsp; yes</td>
			</tr>
		</tbody>
	</table>
</figure>

By default, if the `image.insert.type` configuration is not specified, all images inserted into the content will be treated as block images. This means that inserting an image inside a paragraph (or other content blocks) will create a new block for the image immediately below or above the current paragraph or block. After insertion, you can transform the block image into an inline image using the {@link features/images-overview#image-contextual-toolbar contextual toolbar}.

If you wish to modify this behavior, the `type` setting in the editor configuration can be used:

```js
ClassicEditor.create( element, {
	image: {
		insert: {
			type: 'auto'
		}
	}
} );
```

The `type` setting accepts the following three values:

* `'auto'`: The editor determines the image type based on the cursor's position. For example, if you insert an image in the middle of a paragraph, it will be inserted as inline. If you insert it at the end or beginning of a paragraph, it becomes a block image.
* `'block'`: Always insert images as block elements, placing them below or above the current paragraph or block.
* `'inline'`: Always insert images as inline elements within the current paragraph or block.

If the `type` setting is omitted from the configuration, the behavior defaults to inserting images as a block.

**Important**: If only one type of image plugin is enabled (for example, `ImageInline` is enabled but `ImageBlock` is not), the `image.insert.type` configuration will be effectively ignored and the supported image type will be used.

## Contribute

The source code of the feature is available on GitHub at [https://github.com/ckeditor/ckeditor5/tree/master/packages/ckeditor5-image](https://github.com/ckeditor/ckeditor5/tree/master/packages/ckeditor5-image).<|MERGE_RESOLUTION|>--- conflicted
+++ resolved
@@ -17,11 +17,7 @@
 	You may want to install the [`@ckeditor/ckeditor5-link`](https://www.npmjs.com/package/@ckeditor/ckeditor5-link) package if you want to use the {@link features/images-linking `LinkImage`} plugin in your editor.
 </info-box>
 
-<<<<<<< HEAD
-Next, add the {@link features/images-overview#image-features plugins that you need} to your plugin list. You also need to set the desired image toolbar items. Notice the {@link getting-started/setup/toolbar#separating-toolbar-items separators} used to organize the toolbar.
-=======
 Next, add the {@link features/images-overview#image-features plugins that you need} to your plugin list and to the editor toolbar.
->>>>>>> 16456feb
 
 ```js
 import { Image, ImageCaption, ImageResize, ImageStyle, ImageToolbar } from '@ckeditor/ckeditor5-image';
