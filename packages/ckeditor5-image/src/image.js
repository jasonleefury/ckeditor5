--- conflicted
+++ resolved
@@ -47,15 +47,9 @@
 		// If `BalloonToolbar` plugin is loaded, it should be disabled for images
 		// which have their own toolbar to avoid duplication.
 		// https://github.com/ckeditor/ckeditor5-image/issues/110
-<<<<<<< HEAD
 		if ( balloonToolbar ) {
 			this.listenTo( balloonToolbar, 'show', evt => {
-				if ( isImageWidgetSelected( editor.editing.view.selection ) ) {
-=======
-		if ( contextualToolbar ) {
-			this.listenTo( contextualToolbar, 'show', evt => {
 				if ( isImageWidgetSelected( editor.editing.view.document.selection ) ) {
->>>>>>> f94e2a55
 					evt.stop();
 				}
 			}, { priority: 'high' } );
