/**
 * @license Copyright (c) 2003-2023, CKSource Holding sp. z o.o. All rights reserved.
 * For licensing, see LICENSE.md or https://ckeditor.com/legal/ckeditor-oss-license
 */

/* globals window, document, console */

import { HorizontalLine } from '@ckeditor/ckeditor5-horizontal-line';
import { Alignment } from '@ckeditor/ckeditor5-alignment';
<<<<<<< HEAD
import { CKBox } from '@ckeditor/ckeditor5-ckbox';
import { PictureEditing, ImageInsert, ImageResize, AutoImage } from '@ckeditor/ckeditor5-image';
=======
import { CKBox, CKBoxImageEdit } from '@ckeditor/ckeditor5-ckbox';
import { PictureEditing, ImageResize, AutoImage } from '@ckeditor/ckeditor5-image';
>>>>>>> 703eb3bf
import { LinkImage } from '@ckeditor/ckeditor5-link';
import { CS_CONFIG } from '@ckeditor/ckeditor5-cloud-services/tests/_utils/cloud-services-config';

// Umberto combines all `packages/*/docs` into the `docs/` directory. The import path must be valid after merging all directories.
import ClassicEditor from '../build-classic';

<<<<<<< HEAD
ClassicEditor.builtinPlugins.push( Alignment, HorizontalLine, PictureEditing, ImageInsert, ImageResize, AutoImage, LinkImage, CKBox );
=======
ClassicEditor.builtinPlugins.push( Alignment, HorizontalLine, PictureEditing, ImageResize, AutoImage, LinkImage, CKBox, CKBoxImageEdit );
>>>>>>> 703eb3bf

ClassicEditor
	.create( document.querySelector( '#snippet-horizontal-line' ), {
		toolbar: {
			items: [
				'undo', 'redo', '|', 'heading',
				'|', 'bold', 'italic',
				'|', 'link', 'insertImage', 'insertTable', 'mediaEmbed', 'horizontalLine',
				'|', 'bulletedList', 'numberedList', 'outdent', 'indent'
			]
		},
		ui: {
			viewportOffset: {
				top: window.getViewportTopOffsetConfig()
			}
		},
		image: {
			toolbar: [
				'imageStyle:inline',
				'imageStyle:wrapText',
				'imageStyle:breakText',
				'|',
				'toggleImageCaption',
				'imageTextAlternative',
				'|',
				'ckboxImageEdit'
			]
		},
		table: {
			contentToolbar: [ 'tableColumn', 'tableRow', 'mergeTableCells' ]
		},
		cloudServices: CS_CONFIG
	} )
	.then( editor => {
		window.editor = editor;

		window.attachTourBalloon( {
			target: window.findToolbarItem( editor.ui.view.toolbar, item => item.label && item.label === 'Horizontal line' ),
			text: 'Click to insert horizontal line.',
			editor
		} );
	} )
	.catch( err => {
		console.error( err.stack );
	} );<|MERGE_RESOLUTION|>--- conflicted
+++ resolved
@@ -7,24 +7,24 @@
 
 import { HorizontalLine } from '@ckeditor/ckeditor5-horizontal-line';
 import { Alignment } from '@ckeditor/ckeditor5-alignment';
-<<<<<<< HEAD
-import { CKBox } from '@ckeditor/ckeditor5-ckbox';
+import { CKBox, CKBoxImageEdit } from '@ckeditor/ckeditor5-ckbox';
 import { PictureEditing, ImageInsert, ImageResize, AutoImage } from '@ckeditor/ckeditor5-image';
-=======
-import { CKBox, CKBoxImageEdit } from '@ckeditor/ckeditor5-ckbox';
-import { PictureEditing, ImageResize, AutoImage } from '@ckeditor/ckeditor5-image';
->>>>>>> 703eb3bf
 import { LinkImage } from '@ckeditor/ckeditor5-link';
 import { CS_CONFIG } from '@ckeditor/ckeditor5-cloud-services/tests/_utils/cloud-services-config';
 
 // Umberto combines all `packages/*/docs` into the `docs/` directory. The import path must be valid after merging all directories.
 import ClassicEditor from '../build-classic';
 
-<<<<<<< HEAD
-ClassicEditor.builtinPlugins.push( Alignment, HorizontalLine, PictureEditing, ImageInsert, ImageResize, AutoImage, LinkImage, CKBox );
-=======
-ClassicEditor.builtinPlugins.push( Alignment, HorizontalLine, PictureEditing, ImageResize, AutoImage, LinkImage, CKBox, CKBoxImageEdit );
->>>>>>> 703eb3bf
+ClassicEditor.builtinPlugins.push(
+	Alignment,
+	HorizontalLine,
+	PictureEditing,
+	ImageInsert,
+	ImageResize,
+	AutoImage,
+	LinkImage,
+	CKBox,
+	CKBoxImageEdit );
 
 ClassicEditor
 	.create( document.querySelector( '#snippet-horizontal-line' ), {
