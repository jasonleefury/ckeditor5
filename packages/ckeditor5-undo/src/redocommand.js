--- conflicted
+++ resolved
@@ -1,9 +1,5 @@
 /**
-<<<<<<< HEAD
- * @license Copyright (c) 2003-2022, CKSource - Frederico Knabben. All rights reserved.
-=======
  * @license Copyright (c) 2003-2022, CKSource Holding sp. z o.o. All rights reserved.
->>>>>>> e391ddb7
  * For licensing, see LICENSE.md or https://ckeditor.com/legal/ckeditor-oss-license
  */
 
@@ -34,7 +30,7 @@
 	 */
 	execute() {
 		const item = this._stack.pop();
-		const redoingBatch = this.editor.model.createBatch( { isUndo: true } );
+		const redoingBatch = this.editor.model.createBatch( 'transparent' );
 
 		// All changes have to be done in one `enqueueChange` callback so other listeners will not step between consecutive
 		// operations, or won't do changes to the document before selection is properly restored.
