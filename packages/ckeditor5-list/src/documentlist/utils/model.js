/**
 * @license Copyright (c) 2003-2021, CKSource - Frederico Knabben. All rights reserved.
 * For licensing, see LICENSE.md or https://ckeditor.com/legal/ckeditor-oss-license
 */

/**
 * @module list/documentlist/utils/model
 */

import { uid, toArray } from 'ckeditor5/src/utils';
import ListWalker, { iterateSiblingListBlocks } from './listwalker';

/**
 * The list item ID generator.
 *
 * @protected
 */
export class ListItemUid {
	/**
	 * Returns the next ID.
	 *
	 * @protected
	 * @returns {String}
	 */
	/* istanbul ignore next: static function definition */
	static next() {
		return uid();
	}
}

/**
 * Returns an array with all elements that represents the same list item.
 *
 * It means that values for `listIndent`, and `listItemId` for all items are equal.
 *
 * @protected
 * @param {module:engine/model/element~Element} listItem Starting list item element.
 * @param {Object} [options]
 * @param {Boolean} [options.higherIndent=false] Whether blocks with a higher indent level than the start block should be included
 * in the result.
 * @return {Array.<module:engine/model/element~Element>}
 */
export function getAllListItemBlocks( listItem, options = {} ) {
	return [
		...getListItemBlocks( listItem, { ...options, direction: 'backward' } ),
		...getListItemBlocks( listItem, { ...options, direction: 'forward' } )
	];
}

/**
 * Returns an array with elements that represents the same list item in the specified direction.
 *
 * It means that values for `listIndent` and `listItemId` for all items are equal.
 *
 * **Note**: For backward search the provided item is not included, but for forward search it is included in the result.
 *
 * @protected
 * @param {module:engine/model/element~Element} listItem Starting list item element.
 * @param {Object} [options]
 * @param {'forward'|'backward'} [options.direction='backward'] Walking direction.
 * @param {Boolean} [options.higherIndent=false] Whether blocks with a higher indent level than the start block should be included
 * in the result.
 * @returns {Array.<module:engine/model/element~Element>}
 */
export function getListItemBlocks( listItem, options = {} ) {
	const isForward = options.direction == 'forward';

	const items = Array.from( new ListWalker( listItem, {
		...options,
		includeSelf: isForward,
		sameIndent: true,
		sameItemId: true
	} ) );

	return isForward ? items : items.reverse();
}

/**
 * Returns a list items nested inside the given list item.
 *
 * @protected
 * @param {module:engine/model/element~Element} listItem Starting list item element.
 * @returns {Array.<module:engine/model/element~Element>}
 */
export function getNestedListBlocks( listItem ) {
	return Array.from( new ListWalker( listItem, {
		direction: 'forward',
		higherIndent: true
	} ) );
}

/**
 * Returns array of all blocks/items of the same list as given block (same indent, same type).
 *
 * @protected
 * @param {module:engine/model/element~Element} listItem Starting list item element.
 * @returns {Array.<module:engine/model/element~Element>}
 */
export function getListItems( listItem ) {
	const backwardBlocks = new ListWalker( listItem, {
		sameIndent: true,
		sameItemType: true
	} );

	const forwardBlocks = new ListWalker( listItem, {
		sameIndent: true,
		sameItemType: true,
		includeSelf: true,
		direction: 'forward'
	} );

	return [
		...Array.from( backwardBlocks ).reverse(),
		...forwardBlocks
	];
}

/**
 * Check if the given block is the first in the list item.
 *
 * @protected
 * @param {module:engine/model/element~Element} listBlock The list block element.
 * @returns {Boolean}
 */
export function isFirstBlockOfListItem( listBlock ) {
	const previousSibling = ListWalker.first( listBlock, {
		sameIndent: true,
		sameItemId: true
	} );

	if ( !previousSibling ) {
		return true;
	}

	return false;
}

/**
 * Check if the given block is the last in the list item.
 *
 * @protected
 * @param {module:engine/model/element~Element} listBlock The list block element.
 * @returns {Boolean}
 */
export function isLastBlockOfListItem( listBlock ) {
	const nextSibling = ListWalker.first( listBlock, {
		direction: 'forward',
		sameIndent: true,
		sameItemId: true
	} );

	if ( !nextSibling ) {
		return true;
	}

	return false;
}

/**
 * Expands the given list of selected blocks to include the leading and tailing blocks of partially selected list items.
 *
 * @protected
 * @param {module:engine/model/element~Element|Array.<module:engine/model/element~Element>} blocks The list of selected blocks.
 * @param {Object} [options]
 * @param {Boolean} [options.withNested=true] Whether should include nested list items.
 * @returns {Array.<module:engine/model/element~Element>}
 */
export function expandListBlocksToCompleteItems( blocks, options = {} ) {
	blocks = toArray( blocks );

	const higherIndent = options.withNested !== false;
	const allBlocks = new Set();

	for ( const block of blocks ) {
		for ( const itemBlock of getAllListItemBlocks( block, { higherIndent } ) ) {
			allBlocks.add( itemBlock );
		}
	}

	return sortBlocks( allBlocks );
}

/**
 * Splits the list item just before the provided list block.
 *
 * @protected
 * @param {module:engine/model/element~Element} listBlock The list block element.
 * @param {module:engine/model/writer~Writer} writer The model writer.
 * @returns {Array.<module:engine/model/element~Element>} The array of updated blocks.
 */
export function splitListItemBefore( listBlock, writer ) {
	const blocks = getListItemBlocks( listBlock, { direction: 'forward' } );
	const id = ListItemUid.next();

	for ( const block of blocks ) {
		writer.setAttribute( 'listItemId', id, block );
	}

	return blocks;
}

/**
 * Merges the list item with the parent list item.
 *
 * @protected
 * @param {module:engine/model/element~Element} listBlock The list block element.
 * @param {module:engine/model/element~Element} parentBlock The list block element to merge with.
 * @param {module:engine/model/writer~Writer} writer The model writer.
 * @returns {Array.<module:engine/model/element~Element>} The array of updated blocks.
 */
export function mergeListItemBefore( listBlock, parentBlock, writer ) {
	const attributes = {};

	for ( const [ key, value ] of parentBlock.getAttributes() ) {
		if ( key.startsWith( 'list' ) ) {
			attributes[ key ] = value;
		}
	}

	const blocks = getListItemBlocks( listBlock, { direction: 'forward' } );

	for ( const block of blocks ) {
		writer.setAttributes( attributes, block );
	}

	return blocks;
}

/**
 * Increases indentation of given list blocks.
 *
 * @protected
 * @param {module:engine/model/element~Element|Iterable.<module:engine/model/element~Element>} blocks The block or iterable of blocks.
 * @param {module:engine/model/writer~Writer} writer The model writer.
 * @param {Object} [options]
 * @param {Boolean} [options.expand=false] Whether should expand the list of blocks to include complete list items
 * @param {Number} [options.indentBy=1] TODO
 * (all blocks of given list items).
 */
export function indentBlocks( blocks, writer, { expand, indentBy = 1 } = {} ) {
	blocks = toArray( blocks );

	// Expand the selected blocks to contain the whole list items.
	const allBlocks = expand ? expandListBlocksToCompleteItems( blocks ) : blocks;

	for ( const block of allBlocks ) {
		const blockIndent = block.getAttribute( 'listIndent' ) + indentBy;

		if ( blockIndent < 0 ) {
			removeListAttributes( block, writer );

			continue;
		}

		writer.setAttribute( 'listIndent', blockIndent, block );
	}

	return allBlocks;
}

/**
 * TODO
 * Decreases indentation of given list blocks.
 *
 * @protected
 * @param {module:engine/model/element~Element|Iterable.<module:engine/model/element~Element>} blocks The block or iterable of blocks.
 * @param {module:engine/model/writer~Writer} writer The model writer.
 * @param {Object} [options]
 * @param {Boolean} [options.expand=false] Whether should expand the list of blocks to include complete list items
 * (all blocks of given list items).
 */
export function outdentBlocksWithMerge( blocks, writer, { expand } = {} ) {
	blocks = toArray( blocks );

	// Expand the selected blocks to contain the whole list items.
	const allBlocks = expand ? expandListBlocksToCompleteItems( blocks ) : blocks;
	const visited = new Set();

	const referenceIndex = Math.min( ...allBlocks.map( block => block.getAttribute( 'listIndent' ) ) );
	const parentBlocks = new Map();

	// Collect parent blocks before the list structure gets altered.
	for ( const block of allBlocks ) {
		parentBlocks.set( block, ListWalker.first( block, { lowerIndent: true } ) );
	}

	for ( const block of allBlocks ) {
		if ( visited.has( block ) ) {
			continue;
		}

		visited.add( block );

		const blockIndent = block.getAttribute( 'listIndent' ) - 1;

		if ( blockIndent < 0 ) {
			removeListAttributes( block, writer );

			continue;
		}

		// Merge with parent list item while outdenting and indent matches reference indent.
		if ( block.getAttribute( 'listIndent' ) == referenceIndex ) {
			const mergedBlocks = mergeListItemIfNotLast( block, parentBlocks.get( block ), writer );

			// All list item blocks are updated while merging so add those to visited set.
			for ( const mergedBlock of mergedBlocks ) {
				visited.add( mergedBlock );
			}

			// The indent level was updated while merging so continue to next block.
			if ( mergedBlocks.length ) {
				continue;
			}
		}

		writer.setAttribute( 'listIndent', blockIndent, block );
	}

	return sortBlocks( visited );
}

/**
 * Removes all list attributes from the given blocks.
 *
 * @protected
 * @param {module:engine/model/element~Element|Iterable.<module:engine/model/element~Element>} blocks The block or iterable of blocks.
 * @param {module:engine/model/writer~Writer} writer The model writer.
 * @returns {Array.<module:engine/model/element~Element>} Array of altered blocks.
 */
export function removeListAttributes( blocks, writer ) {
	blocks = toArray( blocks );

	for ( const block of blocks ) {
		for ( const attributeKey of block.getAttributeKeys() ) {
			if ( attributeKey.startsWith( 'list' ) ) {
				writer.removeAttribute( attributeKey, block );
			}
		}
	}

	return blocks;
}

/**
 * Checks whether the given blocks are related to a single list item.
 *
 * @protected
 * @param {Array.<module:engine/model/element~Element>} blocks The list block elements.
 * @returns {Boolean}
 */
export function isSingleListItem( blocks ) {
	if ( !blocks.length ) {
		return false;
	}

	const firstItemId = blocks[ 0 ].getAttribute( 'listItemId' );

	if ( !firstItemId ) {
		return false;
	}

	return !blocks.some( item => item.getAttribute( 'listItemId' ) != firstItemId );
}

/**
 * Modifies the indents of list blocks following the given list block so the indentation is valid after
 * the given block is no longer a list item.
 *
 * @protected
 * @param {module:engine/model/element~Element} lastBlock The last list block that has become a non-list element.
 * @param {module:engine/model/writer~Writer} writer The model writer.
 * @returns {Array.<module:engine/model/element~Element>} Array of altered blocks.
 */
<<<<<<< HEAD
export function outdentItemsAfterItemRemoved( lastBlock, writer, { baseIndent = 0 } = {} ) {
=======
export function outdentFollowingItems( lastBlock, writer ) {
>>>>>>> ba75822d
	const changedBlocks = [];

	// Start from the model item that is just after the last turned-off item.
	let currentIndent = Number.POSITIVE_INFINITY;

	// Correct indent of all items after the last turned off item.
	// Rules that should be followed:
	// 1. All direct sub-items of turned-off item should become indent 0, because the first item after it
	//    will be the first item of a new list. Other items are at the same level, so should have same 0 index.
	// 2. All items with indent lower than indent of turned-off item should become indent 0, because they
	//    should not end up as a child of any of list items that they were not children of before.
	// 3. All other items should have their indent changed relatively to it's parent.
	//
	// For example:
	// 1  * --------
	// 2     * --------
	// 3        * --------			<-- this is turned off.
	// 4           * --------		<-- this has to become indent = 0, because it will be first item on a new list.
	// 5              * --------	<-- this should be still be a child of item above, so indent = 1.
	// 6        * --------			<-- this has to become indent = 0, because it should not be a child of any of items above.
	// 7           * --------		<-- this should be still be a child of item above, so indent = 1.
	// 8     * --------				<-- this has to become indent = 0.
	// 9        * --------			<-- this should still be a child of item above, so indent = 1.
	// 10          * --------		<-- this should still be a child of item above, so indent = 2.
	// 11          * --------		<-- this should still be at the same level as item above, so indent = 2.
	// 12 * --------				<-- this and all below are left unchanged.
	// 13    * --------
	// 14       * --------
	//
	// After turning off 3 the list becomes:
	//
	// 1  * --------
	// 2     * --------
	//
	// 3  --------
	//
	// 4  * --------
	// 5     * --------
	// 6  * --------
	// 7     * --------
	// 8  * --------
	// 9     * --------
	// 10       * --------
	// 11       * --------
	// 12 * --------
	// 13    * --------
	// 14       * --------
	//
	// Thanks to this algorithm no lists are mismatched and no items get unexpected children/parent, while
	// those parent-child connection which are possible to maintain are still maintained. It's worth noting
	// that this is the same effect that we would be get by multiple use of outdent command. However doing
	// it like this is much more efficient because it's less operation (less memory usage, easier OT) and
	// less conversion (faster).
	for ( const { node } of iterateSiblingListBlocks( lastBlock.nextSibling, 'forward' ) ) {
		// Check each next list item, as long as its indent is higher than 0.
		const indent = node.getAttribute( 'listIndent' );

		// If the indent is 0 we are not going to change anything anyway.
		if ( indent == baseIndent ) {
			break;
		}

		// We check if that's item indent is lower than current relative indent.
		if ( indent < currentIndent ) {
			// If it is, current relative indent becomes that indent.
			currentIndent = indent;
		}

		// Fix indent relatively to current relative indent.
		// Note, that if we just changed the current relative indent, the newIndent will be equal to 0.
		const newIndent = indent - currentIndent + baseIndent;

		// Save the entry in changes array. We do not apply it at the moment, because we will need to
		// reverse the changes so the last item is changed first.
		// This is to keep model in correct state all the time.
		if ( node.getAttribute( 'listIndent' ) != newIndent ) {
			writer.setAttribute( 'listIndent', newIndent, node );
			changedBlocks.push( node );
		}
	}

	return changedBlocks;
}

/**
 * Returns the array of given blocks sorted by model indexes (document order).
 *
 * @protected
 * @param {Iterable.<module:engine/model/element~Element>} blocks The array of blocks.
 * @returns {Array.<module:engine/model/element~Element>} The sorted array of blocks.
 */
export function sortBlocks( blocks ) {
	return Array.from( blocks ).sort( ( a, b ) => a.index - b.index );
}

// Merges a given block to the given parent block if parent is a list item and there is no more blocks in the same item.
function mergeListItemIfNotLast( block, parentBlock, writer ) {
	const parentItemBlocks = getListItemBlocks( parentBlock, { direction: 'forward' } );

	// Merge with parent only if outdented item wasn't the last one in its parent.
	// Merge:
	// * a			->		* a
	//   * [b]		->		  b
	//   c			->		  c
	// Don't merge:
	// * a			->		* a
	//   * [b]		-> 		* b
	// * c			->		* c
	if ( parentItemBlocks.pop().index > block.index ) {
		return mergeListItemBefore( block, parentBlock, writer );
	}

	return [];
}<|MERGE_RESOLUTION|>--- conflicted
+++ resolved
@@ -372,11 +372,7 @@
  * @param {module:engine/model/writer~Writer} writer The model writer.
  * @returns {Array.<module:engine/model/element~Element>} Array of altered blocks.
  */
-<<<<<<< HEAD
-export function outdentItemsAfterItemRemoved( lastBlock, writer, { baseIndent = 0 } = {} ) {
-=======
-export function outdentFollowingItems( lastBlock, writer ) {
->>>>>>> ba75822d
+export function outdentFollowingItems( lastBlock, writer, { baseIndent = 0 } = {} ) {
 	const changedBlocks = [];
 
 	// Start from the model item that is just after the last turned-off item.
