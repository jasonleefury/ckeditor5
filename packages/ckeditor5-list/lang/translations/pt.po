# Copyright (c) 2003-2024, CKSource Holding sp. z o.o. All rights reserved.
#
#                                     !!! IMPORTANT !!!
#
#         Before you edit this file, please keep in mind that contributing to the project
#                translations is possible ONLY via the Transifex online service.
#
#         To submit your translations, visit https://www.transifex.com/ckeditor/ckeditor5.
#
#                   To learn more, check out the official contributor's guide:
#     https://ckeditor.com/docs/ckeditor5/latest/framework/guides/contributing/contributing.html
#
msgid ""
msgstr ""
"Language-Team: Portuguese (https://app.transifex.com/ckeditor/teams/11143/pt/)\n"
"Language: pt\n"
"Plural-Forms: nplurals=3; plural=(n == 0 || n == 1) ? 0 : n != 0 && n % 1000000 == 0 ? 1 : 2;\n"
"Content-Type: text/plain; charset=UTF-8\n"

msgctxt "Toolbar button tooltip for the Numbered List feature."
msgid "Numbered List"
msgstr "Lista ordenada"

msgctxt "Toolbar button tooltip for the Bulleted List feature."
msgid "Bulleted List"
msgstr "Lista não ordenada"

msgctxt "Toolbar button tooltip for the To-do List feature."
msgid "To-do List"
msgstr "Lista de tarefas"

msgctxt "The ARIA label of the toolbar displaying buttons allowing users to change the bulleted list style."
msgid "Bulleted list styles toolbar"
msgstr "Barra de ferramentas de estilos de lista de itens"

msgctxt "The ARIA label of the toolbar displaying buttons allowing users to change the numbered list style."
msgid "Numbered list styles toolbar"
msgstr "Barra de ferramentas de estilos de lista numerada"

msgctxt "The ARIA label of the button that toggles the \"disc\" list style."
msgid "Toggle the disc list style"
msgstr "Alternar para estilo de lista de discos"

msgctxt "The ARIA label of the button that toggles the \"circle\" list style."
msgid "Toggle the circle list style"
msgstr "Alternar para estilo de lista de círculos"

msgctxt "The ARIA label of the button that toggles the \"square\" list style."
msgid "Toggle the square list style"
msgstr "Alternar para estilo de lista de quadrados"

msgctxt "The ARIA label of the button that toggles the \"decimal\" list style."
msgid "Toggle the decimal list style"
msgstr "Alternar para estilo de lista decimal"

msgctxt "The ARIA label of the button that toggles the \"decimal with leading zero\" list style."
msgid "Toggle the decimal with leading zero list style"
msgstr "Alternar para estilo de lista decimal com zero inicial"

msgctxt "The ARIA label of the button that toggles the \"lower–roman\" list style."
msgid "Toggle the lower–roman list style"
msgstr "Alternar para estilo de lista de números romanos minúsculos"

msgctxt "The ARIA label of the button that toggles the \"upper–roman\" list style."
msgid "Toggle the upper–roman list style"
msgstr "Alternar para estilo de lista de números romanos maiúsculos"

msgctxt "The ARIA label of the button that toggles the \"lower–latin\" list style."
msgid "Toggle the lower–latin list style"
msgstr "Alternar para estilo de lista de latim minúsculo"

msgctxt "The ARIA label of the button that toggles the \"upper–latin\" list style."
msgid "Toggle the upper–latin list style"
msgstr "Alternar para estilo de lista de latim maiúsculo"

msgctxt "The tooltip text of the button that toggles the \"disc\" list style."
msgid "Disc"
msgstr "Disco"

msgctxt "The tooltip text of the button that toggles the \"circle\" list style."
msgid "Circle"
msgstr "Círculo"

msgctxt "The tooltip text of the button that toggles the \"square\" list style."
msgid "Square"
msgstr "Quadrado"

msgctxt "The tooltip text of the button that toggles the \"decimal\" list style."
msgid "Decimal"
msgstr "Decimal"

msgctxt "The tooltip text of the button that toggles the \"decimal with leading zero\" list style."
msgid "Decimal with leading zero"
msgstr "Decimal com zero inicial"

msgctxt "The tooltip text of the button that toggles the \"lower–roman\" list style."
msgid "Lower–roman"
msgstr "Romano minúsculo"

msgctxt "The tooltip text of the button that toggles the \"upper–roman\" list style."
msgid "Upper-roman"
msgstr "Romano maiúsculo"

msgctxt "The tooltip text of the button that toggles the \"lower–latin\" list style."
msgid "Lower-latin"
msgstr "Latim minúsculo"

msgctxt "The tooltip text of the button that toggles the \"upper–latin\" list style."
msgid "Upper-latin"
msgstr "Latim maiúsculo"

msgctxt "The label of the button that toggles the visibility of additional numbered list property UI fields."
msgid "List properties"
msgstr "Propriedades da lista"

msgctxt "The label of the input allowing to change the start index of a numbered list."
msgid "Start at"
msgstr "Começa em"

msgctxt "The error message displayed when the numbered list start index input value is not a valid number."
msgid "Invalid start index value."
<<<<<<< HEAD
msgstr ""
=======
msgstr "Valor de índice inicial inválido."
>>>>>>> ab8eba95

msgctxt "The error message displayed when the numbered list start index input value is invalid."
msgid "Start index must be greater than 0."
msgstr "O índice inicial tem de ser superior a 0."

msgctxt "The label of the switch button that reverses the order of the numbered list."
msgid "Reversed order"
<<<<<<< HEAD
msgstr "Ordem invertida"

msgctxt "Accessibility help dialog header text displayed before the list of keystrokes that can be used in a list."
msgid "Keystrokes that can be used in a list"
msgstr ""

msgctxt "Keystroke description for assistive technologies: keystroke for increasing list item indentation."
msgid "Increase list item indent"
msgstr ""

msgctxt "Keystroke description for assistive technologies: keystroke for decreasing list item indentation."
msgid "Decrease list item indent"
msgstr ""
=======
msgstr "Ordem inversa"

msgctxt "Accessibility help dialog header text displayed before the list of keystrokes that can be used in a list."
msgid "Keystrokes that can be used in a list"
msgstr "Batimentos de teclas que podem ser utilizados numa lista"

msgctxt "Keystroke description for assistive technologies: keystroke for increasing list item indentation."
msgid "Increase list item indent"
msgstr "Aumentar o avanço de um item de lista"

msgctxt "Keystroke description for assistive technologies: keystroke for decreasing list item indentation."
msgid "Decrease list item indent"
msgstr "Diminuir o avanço de um item de lista"
>>>>>>> ab8eba95
<|MERGE_RESOLUTION|>--- conflicted
+++ resolved
@@ -119,11 +119,7 @@
 
 msgctxt "The error message displayed when the numbered list start index input value is not a valid number."
 msgid "Invalid start index value."
-<<<<<<< HEAD
-msgstr ""
-=======
 msgstr "Valor de índice inicial inválido."
->>>>>>> ab8eba95
 
 msgctxt "The error message displayed when the numbered list start index input value is invalid."
 msgid "Start index must be greater than 0."
@@ -131,21 +127,6 @@
 
 msgctxt "The label of the switch button that reverses the order of the numbered list."
 msgid "Reversed order"
-<<<<<<< HEAD
-msgstr "Ordem invertida"
-
-msgctxt "Accessibility help dialog header text displayed before the list of keystrokes that can be used in a list."
-msgid "Keystrokes that can be used in a list"
-msgstr ""
-
-msgctxt "Keystroke description for assistive technologies: keystroke for increasing list item indentation."
-msgid "Increase list item indent"
-msgstr ""
-
-msgctxt "Keystroke description for assistive technologies: keystroke for decreasing list item indentation."
-msgid "Decrease list item indent"
-msgstr ""
-=======
 msgstr "Ordem inversa"
 
 msgctxt "Accessibility help dialog header text displayed before the list of keystrokes that can be used in a list."
@@ -158,5 +139,4 @@
 
 msgctxt "Keystroke description for assistive technologies: keystroke for decreasing list item indentation."
 msgid "Decrease list item indent"
-msgstr "Diminuir o avanço de um item de lista"
->>>>>>> ab8eba95
+msgstr "Diminuir o avanço de um item de lista"