---
menu-title: Ordered and unordered lists
meta-title: Lists | CKEditor 5 Documentation
category: features-lists
order: 10
---

{@snippet features/lists-source}

# Ordered and unordered lists

The list feature lets you create ordered and unordered lists. The unique thing about them is that you can put any content inside each list item (including block elements like paragraphs and tables), retaining the continuity of numbering and indentation.

<info-box warning>
	Since version 40.0.0, the list support plugin has changed for CKEditor&nbsp;5. You can read more about this change in the {@link updating/update-to-40#a-new-default-lists-plugin-coming Update to CKEditor 40.0.0} guide.
</info-box>

## Demo

<<<<<<< HEAD
Test various lists in the demo below. Use the toolbar buttons to insert new ordered {@icon @ckeditor/ckeditor5-list/theme/icons/numberedlist.svg Insert ordered list} and unordered lists {@icon @ckeditor/ckeditor5-list/theme/icons/bulletedlist.svg Insert unordered list}. You can also add block elements like tables, images, or nested lists. Notice that the document retains the ordering and list styles.
=======
Use the editor below to see the list feature in action. You can use toolbar buttons to insert both ordered {@icon @ckeditor/ckeditor5-core/theme/icons/numberedlist.svg Insert ordered list} and unordered lists {@icon @ckeditor/ckeditor5-core/theme/icons/bulletedlist.svg Insert unordered list}.
>>>>>>> 0ac065dc

You can also use Markdown code recognized by the {@link features/autoformat autoformatting feature}:

* Start a line with `*` or `-` followed by a space for a bulleted list.
* Start a line with `1.` or `1)` followed by a space for a numbered list.

{@snippet features/lists-document}

<info-box info>
	This demo only presents a limited set of features. Visit the {@link examples/builds/full-featured-editor feature-rich editor example} to see more in action.
</info-box>

## List properties

In addition to the basic functionality of creating the ordered and unordered lists, CKEditor&nbsp;5 offers formatting tools that let you control the lists. Features such as more styles for list markers, setting the start index, or reversing the list order can be enabled separately or all at once. Check out the individual demos below or see all list properties working together in the {@link examples/builds/full-featured-editor full-featured editor example}.

<info-box info>
	The {@link module:list/listproperties~ListProperties list properties feature} is enabled by default in the {@link installation/getting-started/predefined-builds#document-editor document editor build} only.

	The {@link module:list/documentlistproperties~DocumentListProperties document list properties feature} is not available in any builds by default.

	See the {@link features/installation#list-properties list properties} installation section to learn how to enable these in your editor.
</info-box>

#### List styles

The list style feature introduces some more styles for the list item markers. When {@link module:list/listconfig~ListPropertiesConfig#styles enabled}, it adds 3 styles for unordered lists and 6 styles for ordered lists to choose from. The user will be able to set or change the list style via the dropdown that opens when you click the arrow next to the appropriate list button in the toolbar.

<<<<<<< HEAD
In the demo below, use the ordered {@icon @ckeditor/ckeditor5-list/theme/icons/numberedlist.svg Insert ordered list} or unordered list dropdown {@icon @ckeditor/ckeditor5-list/theme/icons/bulletedlist.svg Insert unordered list} to choose the desired marker type for each list.
=======
#### Demo

In the editor below, use the ordered {@icon @ckeditor/ckeditor5-core/theme/icons/numberedlist.svg Insert ordered list} or unordered list dropdown {@icon @ckeditor/ckeditor5-core/theme/icons/bulletedlist.svg Insert unordered list} to choose the desired marker type for each list.
>>>>>>> 0ac065dc

{@snippet features/lists-style}

#### List start index

The list start index feature allows the user to choose the starting point of an ordered list. By default, this would be `1` (or `A`, or `I` &ndash; see the [list styles section](#list-styles)), but in certain situations it may be desired to start a list with some other digit or letter.

When this feature is {@link module:list/listconfig~ListPropertiesConfig#startIndex enabled}, an additional dropdown option is available in the ordered list toolbar button. Thanks to it, the user may set or change the starting marker.

<<<<<<< HEAD
Add a second ordered list in the demo below to test this feature. Then use the ordered list {@icon @ckeditor/ckeditor5-list/theme/icons/numberedlist.svg Insert ordered list} dropdown input field to set the start index.
=======
#### Demo

In the editor below, notice how the ordering continues in the second list. For continuous numbering of spaceships, go to the first item of the last list. Then use the ordered list {@icon @ckeditor/ckeditor5-core/theme/icons/numberedlist.svg Insert ordered list} dropdown input field to set the start index.
>>>>>>> 0ac065dc

{@snippet features/lists-index}

#### Reversed list

The reversed list feature lets the user reverse the numbering order of a list, changing it from ascending to descending. This is especially useful in countdowns and things-to-do lists that need to reproduce steps in a reversed order (for example, in disassembly instructions).

<<<<<<< HEAD
When this feature is {@link module:list/listconfig~ListPropertiesConfig#reversed enabled}, an additional dropdown switch is available in the ordered list toolbar button. Thanks to it,  the user may easily reverse the order of a list with a single click. Click anywhere in the ordered list in the demo above and use the ordered list {@icon @ckeditor/ckeditor5-list/theme/icons/numberedlist.svg Insert ordered list} dropdown switch to choose whether the numbering order should be reversed.
=======
When this feature is {@link module:list/listconfig~ListPropertiesConfig#reversed enabled}, an additional dropdown switch is available in the ordered list toolbar button. Thanks to it,  the user may easily reverse the order of a list with a single click.

#### Demo

Click the second list and use the ordered list {@icon @ckeditor/ckeditor5-core/theme/icons/numberedlist.svg Insert ordered list} dropdown switch to choose whether the numbering order should be reversed.
>>>>>>> 0ac065dc

{@snippet features/lists-reversed}

<info-box info>
	You can see all the list properties together in action in the {@link examples/builds/full-featured-editor Feature-rich editor} and {@link examples/builds/document-editor Document editor} examples.
</info-box>

## Related features

These features also provide similar functionality:
* {@link features/todo-lists To-do lists} &ndash; Create a list of interactive checkboxes with labels.
* {@link features/indent Block indentation} &ndash; Set indentation for text blocks such as paragraphs or headings and lists.
* {@link features/autoformat Autoformatting} &ndash; Format the text on the go with Markdown code.

## Common API

The {@link module:list/documentlist~DocumentList} plugin registers:

* The {@link module:list/documentlist/documentlistcommand~DocumentListCommand `'numberedList'`} command.
* The {@link module:list/documentlist/documentlistcommand~DocumentListCommand `'bulletedList'`} command.
* The {@link module:list/documentlist/documentlistindentcommand~DocumentListIndentCommand `'indentList'`} command.
* The {@link module:list/documentlist/documentlistindentcommand~DocumentListIndentCommand `'outdentList'`} command.
* The `'numberedList'` UI button.
* The `'bulletedList'` UI button.

The {@link module:list/documentlistproperties~DocumentListProperties} plugin registers:

* The {@link module:list/documentlistproperties/documentliststylecommand~DocumentListStyleCommand `documentListStyle`} command that accepts the `type` of the list style to set. If not set, it uses the default marker (usually decimal).
    ```js
    editor.execute( 'documentListStyle', { type: 'lower-roman' } );
    ```
    The available types are:

    * For bulleted lists: `'disc'`, `'circle'`, and `'square'`.
    * For numbered lists: `'decimal'`, `'decimal-leading-zero'`, `'lower-roman'`, `'upper-roman'`, `'lower-latin'`, and `'upper-latin'`.
* The {@link module:list/documentlistproperties/documentliststartcommand~DocumentListStartCommand `documentListStart`} command that is a Number and defaults to `1` (meaning a list starts with `1`). If enabled, it accepts a numerical value for the `start` attribute.

	```js
    editor.execute( 'documentListStart', { startIndex: 3 } );
    ```

* The {@link module:list/documentlistproperties/documentlistreversedcommand~DocumentListReversedCommand `documentListReversed`} command that is a Boolean and defaults to `false` (meaning the list order is ascending).

	```js
    editor.execute( 'documentListReversed', { reversed: true } );
    ```

* The `numberedList` UI split button that overrides the UI button registered by the `List` plugin.
* The `bulletedList` UI split button that overrides the UI button registered by the `List` plugin.

## Contribute

The source code of the feature is available on GitHub at [https://github.com/ckeditor/ckeditor5/tree/master/packages/ckeditor5-list](https://github.com/ckeditor/ckeditor5/tree/master/packages/ckeditor5-list).<|MERGE_RESOLUTION|>--- conflicted
+++ resolved
@@ -17,11 +17,7 @@
 
 ## Demo
 
-<<<<<<< HEAD
-Test various lists in the demo below. Use the toolbar buttons to insert new ordered {@icon @ckeditor/ckeditor5-list/theme/icons/numberedlist.svg Insert ordered list} and unordered lists {@icon @ckeditor/ckeditor5-list/theme/icons/bulletedlist.svg Insert unordered list}. You can also add block elements like tables, images, or nested lists. Notice that the document retains the ordering and list styles.
-=======
 Use the editor below to see the list feature in action. You can use toolbar buttons to insert both ordered {@icon @ckeditor/ckeditor5-core/theme/icons/numberedlist.svg Insert ordered list} and unordered lists {@icon @ckeditor/ckeditor5-core/theme/icons/bulletedlist.svg Insert unordered list}.
->>>>>>> 0ac065dc
 
 You can also use Markdown code recognized by the {@link features/autoformat autoformatting feature}:
 
@@ -50,13 +46,9 @@
 
 The list style feature introduces some more styles for the list item markers. When {@link module:list/listconfig~ListPropertiesConfig#styles enabled}, it adds 3 styles for unordered lists and 6 styles for ordered lists to choose from. The user will be able to set or change the list style via the dropdown that opens when you click the arrow next to the appropriate list button in the toolbar.
 
-<<<<<<< HEAD
-In the demo below, use the ordered {@icon @ckeditor/ckeditor5-list/theme/icons/numberedlist.svg Insert ordered list} or unordered list dropdown {@icon @ckeditor/ckeditor5-list/theme/icons/bulletedlist.svg Insert unordered list} to choose the desired marker type for each list.
-=======
 #### Demo
 
 In the editor below, use the ordered {@icon @ckeditor/ckeditor5-core/theme/icons/numberedlist.svg Insert ordered list} or unordered list dropdown {@icon @ckeditor/ckeditor5-core/theme/icons/bulletedlist.svg Insert unordered list} to choose the desired marker type for each list.
->>>>>>> 0ac065dc
 
 {@snippet features/lists-style}
 
@@ -66,13 +58,9 @@
 
 When this feature is {@link module:list/listconfig~ListPropertiesConfig#startIndex enabled}, an additional dropdown option is available in the ordered list toolbar button. Thanks to it, the user may set or change the starting marker.
 
-<<<<<<< HEAD
-Add a second ordered list in the demo below to test this feature. Then use the ordered list {@icon @ckeditor/ckeditor5-list/theme/icons/numberedlist.svg Insert ordered list} dropdown input field to set the start index.
-=======
 #### Demo
 
 In the editor below, notice how the ordering continues in the second list. For continuous numbering of spaceships, go to the first item of the last list. Then use the ordered list {@icon @ckeditor/ckeditor5-core/theme/icons/numberedlist.svg Insert ordered list} dropdown input field to set the start index.
->>>>>>> 0ac065dc
 
 {@snippet features/lists-index}
 
@@ -80,15 +68,11 @@
 
 The reversed list feature lets the user reverse the numbering order of a list, changing it from ascending to descending. This is especially useful in countdowns and things-to-do lists that need to reproduce steps in a reversed order (for example, in disassembly instructions).
 
-<<<<<<< HEAD
-When this feature is {@link module:list/listconfig~ListPropertiesConfig#reversed enabled}, an additional dropdown switch is available in the ordered list toolbar button. Thanks to it,  the user may easily reverse the order of a list with a single click. Click anywhere in the ordered list in the demo above and use the ordered list {@icon @ckeditor/ckeditor5-list/theme/icons/numberedlist.svg Insert ordered list} dropdown switch to choose whether the numbering order should be reversed.
-=======
 When this feature is {@link module:list/listconfig~ListPropertiesConfig#reversed enabled}, an additional dropdown switch is available in the ordered list toolbar button. Thanks to it,  the user may easily reverse the order of a list with a single click.
 
 #### Demo
 
 Click the second list and use the ordered list {@icon @ckeditor/ckeditor5-core/theme/icons/numberedlist.svg Insert ordered list} dropdown switch to choose whether the numbering order should be reversed.
->>>>>>> 0ac065dc
 
 {@snippet features/lists-reversed}
 
