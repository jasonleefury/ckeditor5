---
title: Link
meta-title: Links | CKEditor 5 Documentation
category: features
---

{@snippet features/build-link-source}

The link feature lets you insert hyperlinks into your content and provides a UI to create and edit them. Thanks to the [autolink](#autolink-feature) plugin, typed or pasted URLs and email addresses automatically turn into working links.

## Demo

Use the link toolbar button {@icon @ckeditor/ckeditor5-link/theme/icons/link.svg Link} or press <kbd>Ctrl</kbd>/<kbd>Cmd</kbd>+<kbd>K</kbd> to create a new link. Clicking a link opens a contextual toolbar. The toolbar lets you edit existing links {@icon @ckeditor/ckeditor5-core/theme/icons/pencil.svg Edit link} or unlink them {@icon @ckeditor/ckeditor5-link/theme/icons/unlink.svg Unlink} with a click.

{@snippet features/link}

<info-box info>
	This demo only presents a limited set of features. Visit the {@link examples/builds/full-featured-editor feature-rich editor example} to see more in action.
</info-box>

## Typing around links

CKEditor&nbsp;5 allows for typing both at the inner and outer boundaries of links to make editing easier for the users.

**To type inside a link**, move the caret to its (start or end) boundary. As long as the link remains highlighted (by default: blue), typing and applying formatting happens within its boundaries:

{@img assets/img/typing-inside.gif 770 The animation shows typing inside the link in CKEditor&nbsp;5 rich text editor.}

**To type before or after a link**, move the caret to its boundary, then press the Arrow key (<kbd>←</kbd> or <kbd>→</kbd>) away from the link once. The link is no longer highlighted and whatever text you type or formatting you apply will not be inside the link:

{@img assets/img/typing-before.gif 770 The animation shows typing before the link in CKEditor&nbsp;5 rich text editor.}

## Custom link attributes (decorators)

By default, all links created in the editor have the `href="..."` attribute in the {@link getting-started/getting-and-setting-data#getting-the-editor-data-with-getdata editor data}. If you want your links to have additional link attributes, {@link module:link/linkconfig~LinkConfig#decorators link decorators} provide an easy way to configure and manage them.

There are two types of link decorators you can use:

* [**Automatic**](#adding-attributes-to-links-based-on-predefined-rules-automatic-decorators) &ndash; They match links against predefined rules and manage their attributes based on the results.
* [**Manual**](#adding-attributes-to-links-using-the-ui-manual-decorators) &ndash; They allow users to control link attributes individually using the editor UI.

<info-box>
	Link decorators are turned off by default and it takes a proper [configuration](#configuration) to enable them in your rich-text editor.
</info-box>

### Demo

In the editor below, all **external** links get the `target="_blank"` and `rel="noopener noreferrer"` attributes ([automatic decorator](#adding-attributes-to-links-based-on-predefined-rules-automatic-decorators)). Click a link and edit it {@icon @ckeditor/ckeditor5-core/theme/icons/pencil.svg Edit link} to see that you can control the `download` attribute of specific links using the switch button in the editing balloon ([manual decorator](#adding-attributes-to-links-using-the-ui-manual-decorators)). Take a look at the editor data below (updated live) to see the extra link attributes.

{@snippet features/linkdecorators}

The following code runs this editor. Learn more about the [configuration](#configuration) of the feature.

```js
ClassicEditor
	.create( document.querySelector( '#editor' ), {
		toolbar: {
			items: [
				'link',
				// More toolbar items.
				// ...
			],
		},
		link: {
			// Automatically add target="_blank" and rel="noopener noreferrer" to all external links.
			addTargetToExternalLinks: true,

			// Let the users control the "download" attribute of each link.
			decorators: [
				{
					mode: 'manual',
					label: 'Downloadable',
					attributes: {
						download: 'download'
					}
				}
			]
		}
	} )
	.then( /* ... */ )
	.catch( /* ... */ );
```

### Configuration

You can configure decorators through definitions provided in the {@link module:link/linkconfig~LinkConfig#decorators `config.link.decorators`} configuration option.

Each decorator definition must have a unique name. For [manual decorators](#adding-attributes-to-links-using-the-ui-manual-decorators), the name also represents the decorator in the {@link framework/architecture/editing-engine#text-attributes document model}.

<info-box warning>
	Link decorators work independently of one another and no conflict resolution mechanism exists. For example, configuring the `target` attribute using both an automatic and a manual decorator at the same time could end up with quirky results. The same applies if you define more manual or automatic decorators for the same attribute.
</info-box>

#### Adding `target` and `rel` attributes to external links

A common use case for (automatic) link decorators is adding the `target="_blank"` and `rel="noopener noreferrer"` attributes to all external links in the document. A dedicated {@link module:link/linkconfig~LinkConfig#addTargetToExternalLinks `config.link.addTargetToExternalLinks`} configuration exists for that purpose. When you set this option to `true`, all links starting with `http://`, `https://`, or `//` are "decorated" with `target` and `rel` attributes.

```js
ClassicEditor
	.create( document.querySelector( '#editor' ), {
		link: {
			addTargetToExternalLinks: true
		}
		// More of the editor's configuration.
 		// ...
	} )
	.then( /* ... */ )
	.catch( /* ... */ );
```

Internally, this configuration corresponds to an [automatic decorator](#adding-attributes-to-links-based-on-predefined-rules-automatic-decorators) with the following {@link module:link/linkconfig~LinkDecoratorAutomaticDefinition definition}:

```js
ClassicEditor
	.create( document.querySelector( '#editor' ), {
		link: {
			decorators: {
				addTargetToExternalLinks: {
					mode: 'automatic',
					callback: url => /^(https?:)?\/\//.test( url ),
					attributes: {
						target: '_blank',
						rel: 'noopener noreferrer'
					}
				}
			}
		}
		// More of the editor's configuration.
 		// ...
	} )
	.then( /* ... */ )
	.catch( /* ... */ );
```

If you want to leave the decision whether a link should open in a new tab to the users, do not use the `config.link.addTargetToExternalLinks` configuration. Define a new [manual decorator](#adding-attributes-to-links-using-the-ui-manual-decorators) with the following definition instead:

```js
ClassicEditor
	.create( document.querySelector( '#editor' ), {
		link: {
			decorators: {
				openInNewTab: {
					mode: 'manual',
					label: 'Open in a new tab',
					attributes: {
						target: '_blank',
						rel: 'noopener noreferrer'
					}
				}
			}
		}
		// More of the editor's configuration.
 		// ...
	} )
	.then( /* ... */ )
	.catch( /* ... */ );
```

#### Adding default link protocol to external links

A default link protocol can be useful when the user forgets to type the full URL address to an external source or website. Sometimes copying the text, like for example `ckeditor.com`, and converting it to a link may cause some issues. As a result, the created link will direct you to `yourdomain.com/ckeditor.com` because of the missing protocol. This makes the link relative to the site where it appears.

After you enable the {@link module:link/linkconfig~LinkConfig#defaultProtocol `config.link.defaultProtocol`} configuration option, the link feature will be able to handle this issue for you. By default, it does not fix the passed link value, but when you set {@link module:link/linkconfig~LinkConfig#defaultProtocol `config.link.defaultProtocol`} to, for example, `http://`, the plugin will add the given protocol to every link that may need it (like `ckeditor.com`, `example.com`, etc. where `[protocol://]example.com` is missing).

See a basic configuration example:

```js
ClassicEditor
	.create( document.querySelector( '#editor' ), {
		link: {
			defaultProtocol: 'http://'
		}
		// More of the editor's configuration.
 		// ...
	} )
	.then( /* ... */ )
	.catch( /* ... */ );
```

<info-box>
	With the {@link module:link/linkconfig~LinkConfig#defaultProtocol `config.link.defaultProtocol`} option enabled, you are still able to link things locally using `#` or `/`. The protocol will not be added to these links.

	When enabled, this feature also provides the **email address autodetection** feature. When you submit `hello@example.com` in your content, the plugin will automatically change it to `mailto:hello@example.com`.
</info-box>

#### Adding attributes to links based on predefined rules (automatic decorators)

Automatic link decorators match all links in the editor content against a {@link module:link/linkconfig~LinkDecoratorAutomaticDefinition function} which decides whether the link should receive some set of attributes, considering the URL (`href`) of the link. These decorators work silently and the editor applies them during the {@link framework/architecture/editing-engine#conversion data downcast}.

For instance, to create an automatic decorator that adds the `download="file.pdf"` attribute to all links ending with the `".pdf"` extension, you should add the following {@link module:link/linkconfig~LinkDecoratorAutomaticDefinition definition} to {@link module:link/linkconfig~LinkConfig#decorators `config.link.decorators`}:

```js
ClassicEditor
	.create( document.querySelector( '#editor' ), {
		link: {
			decorators: {
				detectDownloadable: {
					mode: 'automatic',
					callback: url => url.endsWith( '.pdf' ),
					attributes: {
						download: 'file.pdf'
					}
				}
			}
		}
		// More of the editor's configuration.
 		// ...
	} )
	.then( /* ... */ )
	.catch( /* ... */ );
```

<info-box>
	If you want add the `target` and `rel` attributes to all external links in your content, we prepared a [dedicated configuration](#adding-target-and-rel-attributes-to-external-links) for that purpose. Thanks to this, you do not have to define the automatic decorator by yourself.
</info-box>

#### Adding attributes to links using the UI (manual decorators)

Manual link decorators are represented in the link editing balloon as switch buttons. The users can use them to control the presence of attributes of a particular link (check out the [demo](#demo) to learn more). Each manual decorator {@link module:link/linkconfig~LinkDecoratorManualDefinition definition} has a human-readable label displayed next to the switch button in the link editing balloon. Make sure it is compact and precise for the convenience of the users.

To configure a "Downloadable" switch button in the link editing balloon that adds the `download="file"` attribute to the link when turned on, add the following definition to {@link module:link/linkconfig~LinkConfig#decorators `config.link.decorators`}:

```js
ClassicEditor
	.create( document.querySelector( '#editor' ), {
		link: {
			decorators: {
				toggleDownloadable: {
					mode: 'manual',
					label: 'Downloadable',
					attributes: {
						download: 'file'
					}
				},
				openInNewTab: {
					mode: 'manual',
					label: 'Open in a new tab',
					defaultValue: true,			// This option will be selected by default.
					attributes: {
						target: '_blank',
						rel: 'noopener noreferrer'
					}
				}
			}
		}
		// More of the editor's configuration.
 		// ...
	} )
	.then( /* ... */ )
	.catch( /* ... */ );
```

## Autolink feature

Automatic linking of URLs typed or pasted into the editor is enabled by default in the predefined builds. The {@link module:link/autolink~AutoLink `AutoLink`} feature will automatically turn URLs or email addresses into working links.

To use the autolink function, press <kbd>Space</kbd>, <kbd>Enter</kbd>, or <kbd>Shift</kbd>+<kbd>Enter</kbd> after a link.

<info-box>
	You can always revert autolinking by the undo feature (<kbd>Ctrl</kbd>/<kbd>Cmd</kbd>+<kbd>Z</kbd>).
</info-box>

{@snippet features/autolink}

## Installation

<<<<<<< HEAD
=======
<info-box info>
	Both the base link feature and the autolink feature are enabled by default in all {@link installation/getting-started/predefined-builds predefined builds}. The installation instructions are for developers interested in building their own, custom rich text editor.
</info-box>

>>>>>>> 8dfe4447
To add this feature to your editor, install the [`@ckeditor/ckeditor5-link`](https://www.npmjs.com/package/@ckeditor/ckeditor5-link) package:

```bash
npm install --save @ckeditor/ckeditor5-link
```

Then add the `Link` and `AutoLink` plugins to your plugin list:

```js
import { AutoLink, Link } from '@ckeditor/ckeditor5-link';

ClassicEditor
	.create( document.querySelector( '#editor' ), {
		plugins: [ Link, AutoLink, /* ... */ ],
		toolbar: [ 'link', /* ... */ ],
	} )
	.then( /* ... */ )
	.catch( /* ... */ );
```

<info-box info>
	Read more about {@link framework/plugins/installing-plugins installing plugins}.
</info-box>

## Common API

The {@link module:link/link~Link} plugin registers the UI button component (`'link'`) and the following commands:

* The `'link'` command implemented by {@link module:link/linkcommand~LinkCommand}.
* The `'unlink'` command implemented by {@link module:link/unlinkcommand~UnlinkCommand}.

You can execute the commands using the {@link module:core/editor/editor~Editor#execute `editor.execute()`} method:

```js
// Applies the link to the selected content.
// When the selection is collapsed, it creates new text wrapped in a link.
editor.execute( 'link', 'http://example.com' );

// If there are decorators configured, the command can set their state.
editor.execute( 'link', 'http://example.com', { linkIsExternal: true } );

// Removes the link from the selection (and all decorators if present).
editor.execute( 'unlink' );
```

The package provides a plugin for {@link module:link/linkimage~LinkImage linking images}. See the {@link features/images-linking Linking images} guide in the {@link features/images-overview Images section}.

Links are represented in the {@link module:engine/model/model~Model model} using the `linkHref` attribute. [Manual link decorators](#adding-attributes-to-links-using-the-ui-manual-decorators) are represented in the model using text attributes corresponding to their names, as configured in {@link module:link/linkconfig~LinkConfig#decorators `config.link.decorators`}.

<info-box>
	We recommend using the official {@link framework/development-tools/inspector CKEditor&nbsp;5 inspector} for development and debugging. It will give you tons of useful information about the state of the editor such as internal data structures, selection, commands, and many more.
</info-box>

## Contribute

The source code of the feature is available on GitHub at [https://github.com/ckeditor/ckeditor5/tree/master/packages/ckeditor5-link](https://github.com/ckeditor/ckeditor5/tree/master/packages/ckeditor5-link).<|MERGE_RESOLUTION|>--- conflicted
+++ resolved
@@ -264,13 +264,6 @@
 
 ## Installation
 
-<<<<<<< HEAD
-=======
-<info-box info>
-	Both the base link feature and the autolink feature are enabled by default in all {@link installation/getting-started/predefined-builds predefined builds}. The installation instructions are for developers interested in building their own, custom rich text editor.
-</info-box>
-
->>>>>>> 8dfe4447
 To add this feature to your editor, install the [`@ckeditor/ckeditor5-link`](https://www.npmjs.com/package/@ckeditor/ckeditor5-link) package:
 
 ```bash
