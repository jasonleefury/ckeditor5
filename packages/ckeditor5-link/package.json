{
  "name": "@ckeditor/ckeditor5-link",
  "version": "34.0.0",
  "description": "Link feature for CKEditor 5.",
  "keywords": [
    "ckeditor",
    "ckeditor5",
    "ckeditor 5",
    "ckeditor5-feature",
    "ckeditor5-plugin",
    "ckeditor5-dll"
  ],
  "main": "src/index.js",
  "dependencies": {
    "@ckeditor/ckeditor5-ui": "^34.0.0",
    "ckeditor5": "^34.0.0",
    "lodash-es": "^4.17.15"
  },
  "devDependencies": {
<<<<<<< HEAD
    "@ckeditor/ckeditor5-basic-styles": "^33.0.0",
    "@ckeditor/ckeditor5-block-quote": "^33.0.0",
    "@ckeditor/ckeditor5-clipboard": "^33.0.0",
    "@ckeditor/ckeditor5-cloud-services": "^33.0.0",
    "@ckeditor/ckeditor5-code-block": "^33.0.0",
    "@ckeditor/ckeditor5-core": "^33.0.0",
    "@ckeditor/ckeditor5-dev-utils": "^30.0.0",
    "@ckeditor/ckeditor5-easy-image": "^33.0.0",
    "@ckeditor/ckeditor5-editor-classic": "^33.0.0",
    "@ckeditor/ckeditor5-engine": "^33.0.0",
    "@ckeditor/ckeditor5-enter": "^33.0.0",
    "@ckeditor/ckeditor5-image": "^33.0.0",
    "@ckeditor/ckeditor5-paragraph": "^33.0.0",
    "@ckeditor/ckeditor5-theme-lark": "^33.0.0",
    "@ckeditor/ckeditor5-typing": "^33.0.0",
    "@ckeditor/ckeditor5-undo": "^33.0.0",
    "@ckeditor/ckeditor5-utils": "^33.0.0",
    "@ckeditor/ckeditor5-widget": "^33.0.0",
=======
    "@ckeditor/ckeditor5-basic-styles": "^34.0.0",
    "@ckeditor/ckeditor5-block-quote": "^34.0.0",
    "@ckeditor/ckeditor5-clipboard": "^34.0.0",
    "@ckeditor/ckeditor5-cloud-services": "^34.0.0",
    "@ckeditor/ckeditor5-code-block": "^34.0.0",
    "@ckeditor/ckeditor5-core": "^34.0.0",
    "@ckeditor/ckeditor5-dev-utils": "^30.0.0",
    "@ckeditor/ckeditor5-easy-image": "^34.0.0",
    "@ckeditor/ckeditor5-editor-classic": "^34.0.0",
    "@ckeditor/ckeditor5-engine": "^34.0.0",
    "@ckeditor/ckeditor5-enter": "^34.0.0",
    "@ckeditor/ckeditor5-image": "^34.0.0",
    "@ckeditor/ckeditor5-paragraph": "^34.0.0",
    "@ckeditor/ckeditor5-theme-lark": "^34.0.0",
    "@ckeditor/ckeditor5-typing": "^34.0.0",
    "@ckeditor/ckeditor5-undo": "^34.0.0",
    "@ckeditor/ckeditor5-utils": "^34.0.0",
    "@ckeditor/ckeditor5-widget": "^34.0.0",
>>>>>>> 37433d10
    "webpack": "^5.58.1",
    "webpack-cli": "^4.9.0"
  },
  "engines": {
    "node": ">=14.0.0",
    "npm": ">=5.7.1"
  },
  "author": "CKSource (http://cksource.com/)",
  "license": "GPL-2.0-or-later",
  "homepage": "https://ckeditor.com/ckeditor-5",
  "bugs": "https://github.com/ckeditor/ckeditor5/issues",
  "repository": {
    "type": "git",
    "url": "https://github.com/ckeditor/ckeditor5.git",
    "directory": "packages/ckeditor5-link"
  },
  "files": [
    "lang",
    "src",
    "theme",
    "build",
    "ckeditor5-metadata.json"
  ],
  "scripts": {
    "dll:build": "webpack"
  }
}<|MERGE_RESOLUTION|>--- conflicted
+++ resolved
@@ -17,26 +17,6 @@
     "lodash-es": "^4.17.15"
   },
   "devDependencies": {
-<<<<<<< HEAD
-    "@ckeditor/ckeditor5-basic-styles": "^33.0.0",
-    "@ckeditor/ckeditor5-block-quote": "^33.0.0",
-    "@ckeditor/ckeditor5-clipboard": "^33.0.0",
-    "@ckeditor/ckeditor5-cloud-services": "^33.0.0",
-    "@ckeditor/ckeditor5-code-block": "^33.0.0",
-    "@ckeditor/ckeditor5-core": "^33.0.0",
-    "@ckeditor/ckeditor5-dev-utils": "^30.0.0",
-    "@ckeditor/ckeditor5-easy-image": "^33.0.0",
-    "@ckeditor/ckeditor5-editor-classic": "^33.0.0",
-    "@ckeditor/ckeditor5-engine": "^33.0.0",
-    "@ckeditor/ckeditor5-enter": "^33.0.0",
-    "@ckeditor/ckeditor5-image": "^33.0.0",
-    "@ckeditor/ckeditor5-paragraph": "^33.0.0",
-    "@ckeditor/ckeditor5-theme-lark": "^33.0.0",
-    "@ckeditor/ckeditor5-typing": "^33.0.0",
-    "@ckeditor/ckeditor5-undo": "^33.0.0",
-    "@ckeditor/ckeditor5-utils": "^33.0.0",
-    "@ckeditor/ckeditor5-widget": "^33.0.0",
-=======
     "@ckeditor/ckeditor5-basic-styles": "^34.0.0",
     "@ckeditor/ckeditor5-block-quote": "^34.0.0",
     "@ckeditor/ckeditor5-clipboard": "^34.0.0",
@@ -55,7 +35,6 @@
     "@ckeditor/ckeditor5-undo": "^34.0.0",
     "@ckeditor/ckeditor5-utils": "^34.0.0",
     "@ckeditor/ckeditor5-widget": "^34.0.0",
->>>>>>> 37433d10
     "webpack": "^5.58.1",
     "webpack-cli": "^4.9.0"
   },
