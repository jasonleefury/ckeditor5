/**
 * @license Copyright (c) 2003-2021, CKSource - Frederico Knabben. All rights reserved.
 * For licensing, see LICENSE.md or https://ckeditor.com/legal/ckeditor-oss-license
 */

/**
 * @module table/tableediting
 */

import { Plugin } from 'ckeditor5/src/core';

import upcastTable, { ensureParagraphInTableCell, skipEmptyTableRow, upcastTableFigure } from './converters/upcasttable';
import {
	convertParagraphInTableCell,
	downcastInsertCell,
	downcastInsertRow,
	downcastInsertTable,
	downcastRemoveRow,
	downcastTableHeadingColumnsChange
} from './converters/downcast';

import InsertTableCommand from './commands/inserttablecommand';
import InsertRowCommand from './commands/insertrowcommand';
import InsertColumnCommand from './commands/insertcolumncommand';
import SplitCellCommand from './commands/splitcellcommand';
import MergeCellCommand from './commands/mergecellcommand';
import RemoveRowCommand from './commands/removerowcommand';
import RemoveColumnCommand from './commands/removecolumncommand';
import SetHeaderRowCommand from './commands/setheaderrowcommand';
import SetHeaderColumnCommand from './commands/setheadercolumncommand';
import MergeCellsCommand from './commands/mergecellscommand';
import SelectRowCommand from './commands/selectrowcommand';
import SelectColumnCommand from './commands/selectcolumncommand';
import TableUtils from '../src/tableutils';

import injectTableLayoutPostFixer from './converters/table-layout-post-fixer';
import injectTableCellParagraphPostFixer from './converters/table-cell-paragraph-post-fixer';
import injectTableCellRefreshPostFixer from './converters/table-cell-refresh-post-fixer';
import injectTableHeadingRowsRefreshPostFixer from './converters/table-heading-rows-refresh-post-fixer';

import '../theme/tableediting.css';

/**
 * The table editing feature.
 *
 * @extends module:core/plugin~Plugin
 */
export default class TableEditing extends Plugin {
	/**
	 * @inheritDoc
	 */
	static get pluginName() {
		return 'TableEditing';
	}

	/**
	 * @inheritDoc
	 */
	init() {
		const editor = this.editor;
		const model = editor.model;
		const schema = model.schema;
		const conversion = editor.conversion;

		schema.register( 'table', {
			allowWhere: '$block',
			allowAttributes: [ 'headingRows', 'headingColumns' ],
			isObject: true,
			isBlock: true
		} );

		schema.register( 'tableRow', {
			allowIn: 'table',
			isLimit: true
		} );

		schema.register( 'tableCell', {
			allowIn: 'tableRow',
			allowChildren: '$block',
			allowAttributes: [ 'colspan', 'rowspan' ],
			isLimit: true,
			isSelectable: true
		} );

		// Figure conversion.
		conversion.for( 'upcast' ).add( upcastTableFigure() );

		// Table conversion.
		conversion.for( 'upcast' ).add( upcastTable() );

		conversion.for( 'editingDowncast' ).add( downcastInsertTable( { asWidget: true } ) );
		conversion.for( 'dataDowncast' ).add( downcastInsertTable() );

		// Table row conversion.
		conversion.for( 'upcast' ).elementToElement( { model: 'tableRow', view: 'tr' } );
		conversion.for( 'upcast' ).add( skipEmptyTableRow() );

		conversion.for( 'editingDowncast' ).add( downcastInsertRow() );
		conversion.for( 'editingDowncast' ).add( downcastRemoveRow() );

		// Table cell conversion.
		conversion.for( 'upcast' ).elementToElement( { model: 'tableCell', view: 'td' } );
		conversion.for( 'upcast' ).elementToElement( { model: 'tableCell', view: 'th' } );
		conversion.for( 'upcast' ).add( ensureParagraphInTableCell( 'td' ) );
		conversion.for( 'upcast' ).add( ensureParagraphInTableCell( 'th' ) );

		conversion.for( 'editingDowncast' ).add( downcastInsertCell() );

		// Duplicates code - needed to properly refresh paragraph inside a table cell.
		conversion.for( 'editingDowncast' ).elementToElement( {
			model: 'paragraph',
			view: convertParagraphInTableCell,
			converterPriority: 'high'
		} );

		// Table attributes conversion.
		conversion.for( 'downcast' ).attributeToAttribute( { model: 'colspan', view: 'colspan' } );
		conversion.for( 'upcast' ).attributeToAttribute( {
			model: { key: 'colspan', value: upcastCellSpan( 'colspan' ) },
			view: 'colspan'
		} );

		conversion.for( 'downcast' ).attributeToAttribute( { model: 'rowspan', view: 'rowspan' } );
		conversion.for( 'upcast' ).attributeToAttribute( {
			model: { key: 'rowspan', value: upcastCellSpan( 'rowspan' ) },
			view: 'rowspan'
		} );

		// Table heading columns conversion (a change of heading rows requires a reconversion of the whole table).
		conversion.for( 'editingDowncast' ).add( downcastTableHeadingColumnsChange() );

<<<<<<< HEAD
		// Manually adjust model position mappings in a special case, when a table cell contains a paragraph, which is bound
		// to its parent (to the table cell). This custom model-to-view position mapping is necessary in data pipeline only,
		// because only during this conversion a paragraph can be bound to its parent.
		editor.data.mapper.on( 'modelToViewPosition', mapTableCellModelPositionToView() );
=======
		// Define the config.
		editor.config.define( 'table.defaultHeadings.rows', 0 );
		editor.config.define( 'table.defaultHeadings.columns', 0 );
>>>>>>> 7be280fb

		// Define all the commands.
		editor.commands.add( 'insertTable', new InsertTableCommand( editor ) );
		editor.commands.add( 'insertTableRowAbove', new InsertRowCommand( editor, { order: 'above' } ) );
		editor.commands.add( 'insertTableRowBelow', new InsertRowCommand( editor, { order: 'below' } ) );
		editor.commands.add( 'insertTableColumnLeft', new InsertColumnCommand( editor, { order: 'left' } ) );
		editor.commands.add( 'insertTableColumnRight', new InsertColumnCommand( editor, { order: 'right' } ) );

		editor.commands.add( 'removeTableRow', new RemoveRowCommand( editor ) );
		editor.commands.add( 'removeTableColumn', new RemoveColumnCommand( editor ) );

		editor.commands.add( 'splitTableCellVertically', new SplitCellCommand( editor, { direction: 'vertically' } ) );
		editor.commands.add( 'splitTableCellHorizontally', new SplitCellCommand( editor, { direction: 'horizontally' } ) );

		editor.commands.add( 'mergeTableCells', new MergeCellsCommand( editor ) );

		editor.commands.add( 'mergeTableCellRight', new MergeCellCommand( editor, { direction: 'right' } ) );
		editor.commands.add( 'mergeTableCellLeft', new MergeCellCommand( editor, { direction: 'left' } ) );
		editor.commands.add( 'mergeTableCellDown', new MergeCellCommand( editor, { direction: 'down' } ) );
		editor.commands.add( 'mergeTableCellUp', new MergeCellCommand( editor, { direction: 'up' } ) );

		editor.commands.add( 'setTableColumnHeader', new SetHeaderColumnCommand( editor ) );
		editor.commands.add( 'setTableRowHeader', new SetHeaderRowCommand( editor ) );

		editor.commands.add( 'selectTableRow', new SelectRowCommand( editor ) );
		editor.commands.add( 'selectTableColumn', new SelectColumnCommand( editor ) );

		injectTableHeadingRowsRefreshPostFixer( model );
		injectTableLayoutPostFixer( model );
		injectTableCellRefreshPostFixer( model, editor.editing.mapper );
		injectTableCellParagraphPostFixer( model );
	}

	/**
	 * @inheritDoc
	 */
	static get requires() {
		return [ TableUtils ];
	}
}

<<<<<<< HEAD
// Creates a mapper callback to adjust model position mappings in a table cell containing a paragraph, which is bound to its parent
// (to the table cell). Only positions after this paragraph have to be adjusted, because after binding this paragraph to the table cell,
// elements located after this paragraph would point either to a non-existent offset inside `tableCell` (if paragraph is empty), or after
// the first character of the paragraph's text. See https://github.com/ckeditor/ckeditor5/issues/10116.
//
// <tableCell><paragraph></paragraph>^</tableCell> -> <td>^&nbsp;</td>
//
// <tableCell><paragraph>foobar</paragraph>^</tableCell> -> <td>foobar^</td>
//
// @returns {Function}
function mapTableCellModelPositionToView() {
	return ( evt, data ) => {
		const modelParent = data.modelPosition.parent;
		const modelNodeBefore = data.modelPosition.nodeBefore;

		if ( !modelParent.is( 'element', 'tableCell' ) ) {
			return;
		}

		if ( !modelNodeBefore || !modelNodeBefore.is( 'element', 'paragraph' ) ) {
			return;
		}

		const viewNodeBefore = data.mapper.toViewElement( modelNodeBefore );
		const viewParent = data.mapper.toViewElement( modelParent );

		if ( viewNodeBefore === viewParent ) {
			// Since the paragraph has already been bound to its parent, update the current position in the model with paragraph's
			// max offset, so it points to the place which should normally (in all other cases) be the end position of this paragraph.
			data.viewPosition = data.mapper.findPositionIn( viewParent, modelNodeBefore.maxOffset );
		}
=======
// Returns fixed colspan and rowspan attrbutes values.
//
// @private
// @param {String} type colspan or rowspan.
// @returns {Function} conversion value function.
function upcastCellSpan( type ) {
	return cell => {
		const span = parseInt( cell.getAttribute( type ) );

		if ( Number.isNaN( span ) || span <= 0 ) {
			return null;
		}

		return span;
>>>>>>> 7be280fb
	};
}<|MERGE_RESOLUTION|>--- conflicted
+++ resolved
@@ -129,16 +129,14 @@
 		// Table heading columns conversion (a change of heading rows requires a reconversion of the whole table).
 		conversion.for( 'editingDowncast' ).add( downcastTableHeadingColumnsChange() );
 
-<<<<<<< HEAD
 		// Manually adjust model position mappings in a special case, when a table cell contains a paragraph, which is bound
 		// to its parent (to the table cell). This custom model-to-view position mapping is necessary in data pipeline only,
 		// because only during this conversion a paragraph can be bound to its parent.
 		editor.data.mapper.on( 'modelToViewPosition', mapTableCellModelPositionToView() );
-=======
+
 		// Define the config.
 		editor.config.define( 'table.defaultHeadings.rows', 0 );
 		editor.config.define( 'table.defaultHeadings.columns', 0 );
->>>>>>> 7be280fb
 
 		// Define all the commands.
 		editor.commands.add( 'insertTable', new InsertTableCommand( editor ) );
@@ -180,7 +178,6 @@
 	}
 }
 
-<<<<<<< HEAD
 // Creates a mapper callback to adjust model position mappings in a table cell containing a paragraph, which is bound to its parent
 // (to the table cell). Only positions after this paragraph have to be adjusted, because after binding this paragraph to the table cell,
 // elements located after this paragraph would point either to a non-existent offset inside `tableCell` (if paragraph is empty), or after
@@ -212,7 +209,9 @@
 			// max offset, so it points to the place which should normally (in all other cases) be the end position of this paragraph.
 			data.viewPosition = data.mapper.findPositionIn( viewParent, modelNodeBefore.maxOffset );
 		}
-=======
+	};
+}
+
 // Returns fixed colspan and rowspan attrbutes values.
 //
 // @private
@@ -227,6 +226,5 @@
 		}
 
 		return span;
->>>>>>> 7be280fb
 	};
 }