--- conflicted
+++ resolved
@@ -86,13 +86,8 @@
 
 			command.execute();
 
-<<<<<<< HEAD
-			expect( formatTable( getData( model ) ) ).to.equal( formattedModelTable( [
+			assertEqualMarkup( getData( model ), modelTable( [
 				[ '[]01' ],
-=======
-			assertEqualMarkup( getData( model ), modelTable( [
-				[ '<paragraph>[]01</paragraph>' ],
->>>>>>> c2f3004a
 				[ '11' ],
 				[ '21' ]
 			] ) );
@@ -160,7 +155,7 @@
 
 			command.execute();
 
-			expect( formatTable( getData( model ) ) ).to.equal( formattedModelTable( [
+			assertEqualMarkup( getData( model ), modelTable( [
 				[ '00', '01' ],
 				[ '10', '[]11' ],
 				[ '20', '21' ]
