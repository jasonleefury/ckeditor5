--- conflicted
+++ resolved
@@ -9,11 +9,7 @@
 
 export { default as CloudServices } from './cloudservices';
 export { default as CloudServicesCore } from './cloudservicescore';
-<<<<<<< HEAD
+export { TokenUrl } from './cloudservicesconfig';
 export type { default as Token, InitializedToken } from './token/token';
 export type { default as UploadGateway } from './uploadgateway/uploadgateway';
-export type { default as FileUploader } from './uploadgateway/fileuploader';
-=======
-export { TokenUrl } from './cloudservicesconfig';
-export type { default as Token, InitializedToken } from './token/token';
->>>>>>> 0c5cbc9a
+export type { default as FileUploader } from './uploadgateway/fileuploader';