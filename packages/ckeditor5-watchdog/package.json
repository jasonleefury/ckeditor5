{
  "name": "@ckeditor/ckeditor5-watchdog",
  "version": "27.1.0",
  "description": "A watchdog feature for CKEditor 5 editors. It keeps a CKEditor 5 editor instance running.",
  "keywords": [
    "ckeditor",
    "ckeditor5",
    "ckeditor 5",
    "ckeditor5-lib"
  ],
  "main": "src/index.js",
  "dependencies": {
    "lodash-es": "^4.17.15"
  },
  "devDependencies": {
    "@ckeditor/ckeditor5-core": "^27.1.0",
    "@ckeditor/ckeditor5-dev-utils": "^24.0.0",
<<<<<<< HEAD
    "@ckeditor/ckeditor5-editor-classic": "^27.0.0",
    "@ckeditor/ckeditor5-paragraph": "^27.0.0",
    "@ckeditor/ckeditor5-theme-lark": "^27.0.0",
    "@ckeditor/ckeditor5-utils": "^27.0.0",
    "ckeditor5": "^27.0.0",
=======
    "@ckeditor/ckeditor5-editor-classic": "^27.1.0",
    "@ckeditor/ckeditor5-paragraph": "^27.1.0",
    "@ckeditor/ckeditor5-theme-lark": "^27.1.0",
    "@ckeditor/ckeditor5-utils": "^27.1.0",
    "ckeditor5": "^27.1.0",
>>>>>>> bbe4690c
    "webpack": "^4.43.0",
    "webpack-cli": "^3.3.11"
  },
  "engines": {
    "node": ">=12.0.0",
    "npm": ">=5.7.1"
  },
  "author": "CKSource (http://cksource.com/)",
  "license": "GPL-2.0-or-later",
  "homepage": "https://ckeditor.com/ckeditor-5",
  "bugs": "https://github.com/ckeditor/ckeditor5/issues",
  "repository": {
    "type": "git",
    "url": "https://github.com/ckeditor/ckeditor5.git",
    "directory": "packages/ckeditor5-watchdog"
  },
  "files": [
    "lang",
    "src",
    "theme",
    "build"
  ],
  "scripts": {
    "dll:build": "webpack"
  }
}<|MERGE_RESOLUTION|>--- conflicted
+++ resolved
@@ -15,19 +15,11 @@
   "devDependencies": {
     "@ckeditor/ckeditor5-core": "^27.1.0",
     "@ckeditor/ckeditor5-dev-utils": "^24.0.0",
-<<<<<<< HEAD
-    "@ckeditor/ckeditor5-editor-classic": "^27.0.0",
-    "@ckeditor/ckeditor5-paragraph": "^27.0.0",
-    "@ckeditor/ckeditor5-theme-lark": "^27.0.0",
-    "@ckeditor/ckeditor5-utils": "^27.0.0",
-    "ckeditor5": "^27.0.0",
-=======
     "@ckeditor/ckeditor5-editor-classic": "^27.1.0",
     "@ckeditor/ckeditor5-paragraph": "^27.1.0",
     "@ckeditor/ckeditor5-theme-lark": "^27.1.0",
     "@ckeditor/ckeditor5-utils": "^27.1.0",
     "ckeditor5": "^27.1.0",
->>>>>>> bbe4690c
     "webpack": "^4.43.0",
     "webpack-cli": "^3.3.11"
   },
