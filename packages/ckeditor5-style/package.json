{
  "name": "@ckeditor/ckeditor5-style",
  "version": "34.0.0",
  "description": "Style feature for CKEditor 5.",
  "keywords": [
    "ckeditor",
    "ckeditor5",
    "ckeditor 5",
    "ckeditor5-feature",
    "ckeditor5-plugin",
    "ckeditor5-dll"
  ],
  "main": "src/index.js",
  "dependencies": {
    "ckeditor5": "^34.0.0"
  },
  "devDependencies": {
<<<<<<< HEAD
    "@ckeditor/ckeditor5-alignment": "^33.0.0",
    "@ckeditor/ckeditor5-basic-styles": "^33.0.0",
    "@ckeditor/ckeditor5-block-quote": "^33.0.0",
    "@ckeditor/ckeditor5-cloud-services": "^33.0.0",
    "@ckeditor/ckeditor5-code-block": "^33.0.0",
    "@ckeditor/ckeditor5-core": "^33.0.0",
=======
    "@ckeditor/ckeditor5-alignment": "^34.0.0",
    "@ckeditor/ckeditor5-basic-styles": "^34.0.0",
    "@ckeditor/ckeditor5-cloud-services": "^34.0.0",
    "@ckeditor/ckeditor5-code-block": "^34.0.0",
    "@ckeditor/ckeditor5-core": "^34.0.0",
>>>>>>> 000e3600
    "@ckeditor/ckeditor5-dev-utils": "^30.0.0",
    "@ckeditor/ckeditor5-easy-image": "^34.0.0",
    "@ckeditor/ckeditor5-editor-classic": "^34.0.0",
    "@ckeditor/ckeditor5-engine": "^34.0.0",
    "@ckeditor/ckeditor5-font": "^34.0.0",
    "@ckeditor/ckeditor5-heading": "^34.0.0",
    "@ckeditor/ckeditor5-highlight": "^34.0.0",
    "@ckeditor/ckeditor5-horizontal-line": "^34.0.0",
    "@ckeditor/ckeditor5-html-embed": "^34.0.0",
    "@ckeditor/ckeditor5-html-support": "^34.0.0",
    "@ckeditor/ckeditor5-image": "^34.0.0",
    "@ckeditor/ckeditor5-indent": "^34.0.0",
    "@ckeditor/ckeditor5-language": "^34.0.0",
    "@ckeditor/ckeditor5-link": "^34.0.0",
    "@ckeditor/ckeditor5-list": "^34.0.0",
    "@ckeditor/ckeditor5-mention": "^34.0.0",
    "@ckeditor/ckeditor5-page-break": "^34.0.0",
    "@ckeditor/ckeditor5-paragraph": "^34.0.0",
    "@ckeditor/ckeditor5-paste-from-office": "^34.0.0",
    "@ckeditor/ckeditor5-remove-format": "^34.0.0",
    "@ckeditor/ckeditor5-source-editing": "^34.0.0",
    "@ckeditor/ckeditor5-table": "^34.0.0",
    "@ckeditor/ckeditor5-theme-lark": "^34.0.0",
    "@ckeditor/ckeditor5-typing": "^34.0.0",
    "@ckeditor/ckeditor5-ui": "^34.0.0",
    "@ckeditor/ckeditor5-utils": "^34.0.0",
    "@ckeditor/ckeditor5-word-count": "^34.0.0",
    "webpack": "^5.58.1",
    "webpack-cli": "^4.9.0"
  },
  "engines": {
    "node": ">=14.0.0",
    "npm": ">=5.7.1"
  },
  "author": "CKSource (http://cksource.com/)",
  "license": "GPL-2.0-or-later",
  "homepage": "https://ckeditor.com/ckeditor-5",
  "bugs": "https://github.com/ckeditor/ckeditor5/issues",
  "repository": {
    "type": "git",
    "url": "https://github.com/ckeditor/ckeditor5.git",
    "directory": "packages/ckeditor5-style"
  },
  "files": [
    "lang",
    "src",
    "theme",
    "build",
    "ckeditor5-metadata.json"
  ],
  "scripts": {
    "dll:build": "webpack"
  }
}<|MERGE_RESOLUTION|>--- conflicted
+++ resolved
@@ -15,20 +15,12 @@
     "ckeditor5": "^34.0.0"
   },
   "devDependencies": {
-<<<<<<< HEAD
-    "@ckeditor/ckeditor5-alignment": "^33.0.0",
-    "@ckeditor/ckeditor5-basic-styles": "^33.0.0",
-    "@ckeditor/ckeditor5-block-quote": "^33.0.0",
-    "@ckeditor/ckeditor5-cloud-services": "^33.0.0",
-    "@ckeditor/ckeditor5-code-block": "^33.0.0",
-    "@ckeditor/ckeditor5-core": "^33.0.0",
-=======
     "@ckeditor/ckeditor5-alignment": "^34.0.0",
     "@ckeditor/ckeditor5-basic-styles": "^34.0.0",
+    "@ckeditor/ckeditor5-block-quote": "^34.0.0",
     "@ckeditor/ckeditor5-cloud-services": "^34.0.0",
     "@ckeditor/ckeditor5-code-block": "^34.0.0",
     "@ckeditor/ckeditor5-core": "^34.0.0",
->>>>>>> 000e3600
     "@ckeditor/ckeditor5-dev-utils": "^30.0.0",
     "@ckeditor/ckeditor5-easy-image": "^34.0.0",
     "@ckeditor/ckeditor5-editor-classic": "^34.0.0",
