/**
 * @license Copyright (c) 2003-2017, CKSource - Frederico Knabben. All rights reserved.
 * For licensing, see LICENSE.md.
 */

/**
 * @module engine/model/schema
 */

import Position from './position';
import Element from './element';
import clone from '@ckeditor/ckeditor5-utils/src/lib/lodash/clone';
import isArray from '@ckeditor/ckeditor5-utils/src/lib/lodash/isArray';
import isString from '@ckeditor/ckeditor5-utils/src/lib/lodash/isString';
import CKEditorError from '@ckeditor/ckeditor5-utils/src/ckeditorerror';

/**
 * Schema is a definition of the structure of the document. It allows to define which tree model items (element, text, etc.)
 * can be nested within which ones and which attributes can be applied to them. It's created during the run-time of the application,
 * typically by features. Also, the features can query the schema to learn what structure is allowed and act accordingly.
 *
 * For instance, if a feature wants to define that an attribute bold is allowed on the text it needs to register this rule like this:
 *
 *		editor.document.schema.allow( '$text', 'bold' );
 *
 * Note: items prefixed with `$` are special group of items. By default, `Schema` defines three special items:
 *
 * * `$inline` represents all inline elements,
 * * `$text` is a sub-group of `$inline` and represents text nodes,
 * * `$block` represents block elements,
 * * `$root` represents default editing roots (those that allow only `$block`s inside them).
 *
 * When registering an item it's possible to tell that this item should inherit from some other existing item.
 * E.g. `p` can inherit from `$block`, so whenever given attribute is allowed on the `$block` it will automatically be
 * also allowed on the `p` element. By default, `$text` item already inherits from `$inline`.
 */
export default class Schema {
	/**
	 * Creates Schema instance.
	 */
	constructor() {
		/**
		 * Names of elements which have "object" nature. This means that these
		 * elements should be treated as whole, never merged, can be selected from outside, etc.
		 * Just like images, placeholder widgets, etc.
		 *
		 * @member {Set.<String>} module:engine/model/schema~Schema#objects
		 */
		this.objects = new Set();

		/**
<<<<<<< HEAD
		 * Names of elements which have "limited" nature. They should be treated as a single container that cannot be
		 * split by enter key.
=======
		 * Names of elements to which editing operations should be limited.
		 * For example, the <kbd>Enter</kbd> should not split such elements and
		 * <kbd>Backspace</kbd> should not be able to leave or modify such elements.
>>>>>>> bbcbf439
		 *
		 * @member {Set.<String>} module:engine/model/schema~Schema#limits
		 */
		this.limits = new Set();

		/**
		 * Schema items registered in the schema.
		 *
		 * @private
		 * @member {Map} module:engine/model/schema~Schema#_items
		 */
		this._items = new Map();

		/**
		 * Description of what entities are a base for given entity.
		 *
		 * @private
		 * @member {Map} module:engine/model/schema~Schema#_extensionChains
		 */
		this._extensionChains = new Map();

		// Register some default abstract entities.
		this.registerItem( '$root' );
		this.registerItem( '$block' );
		this.registerItem( '$inline' );
		this.registerItem( '$text', '$inline' );

		this.allow( { name: '$block', inside: '$root' } );
		this.allow( { name: '$inline', inside: '$block' } );

		// TMP!
		// Create an "all allowed" context in the schema for processing the pasted content.
		// Read: https://github.com/ckeditor/ckeditor5-engine/issues/638#issuecomment-255086588

		this.registerItem( '$clipboardHolder', '$root' );
		this.allow( { name: '$inline', inside: '$clipboardHolder' } );
	}

	/**
	 * Allows given query in the schema.
	 *
	 *		// Allow text with bold attribute in all P elements.
	 *		schema.registerItem( 'p', '$block' );
	 *		schema.allow( { name: '$text', attributes: 'bold', inside: 'p' } );
	 *
	 *		// Allow header in Ps that are in DIVs
	 *		schema.registerItem( 'header', '$block' );
	 *		schema.registerItem( 'div', '$block' );
	 *		schema.allow( { name: 'header', inside: 'div p' } ); // inside: [ 'div', 'p' ] would also work.
	 *
	 * @param {module:engine/model/schema~SchemaQuery} query Allowed query.
	 */
	allow( query ) {
		this._getItem( query.name ).allow( Schema._normalizeQueryPath( query.inside ), query.attributes );
	}

	/**
	 * Disallows given query in the schema.
	 *
	 * @see #allow
	 * @param {module:engine/model/schema~SchemaQuery} query Disallowed query.
	 */
	disallow( query ) {
		this._getItem( query.name ).disallow( Schema._normalizeQueryPath( query.inside ), query.attributes );
	}

	/**
	 * Makes a requirement in schema that entity represented by given item has to have given set of attributes. Some
	 * elements in the model might require some attributes to be set. If multiple sets of attributes are required it
	 * is enough that the entity fulfills only one set.
	 *
	 *		// "a" element must either have "href" attribute or "name" attribute
	 *		schema.requireAttributes( 'a', [ 'href' ] );
	 *		schema.requireAttributes( 'a', [ 'name' ] );
	 *		// "img" element must have both "src" and "alt" attributes
	 *		schema.requireAttributes( 'img', [ 'src', 'alt' ] );
	 *
	 * @param {String} name Entity name.
	 * @param {Array.<String>} attributes Attributes that has to be set on the entity to make it valid.
	 */
	requireAttributes( name, attributes ) {
		this._getItem( name ).requireAttributes( attributes );
	}

	/**
	 * Checks whether given query is allowed in schema.
	 *
	 *		// Check whether bold text is allowed in header element.
	 *		let query = {
	 *			name: '$text',
	 *			attributes: 'bold',
	 *			inside: 'header'
	 *		};
	 *		if ( schema.check( query ) ) { ... }
	 *
	 *		// Check whether bold and italic text can be placed at caret position.
	 *		let caretPos = editor.document.selection.getFirstPosition();
	 *		let query = {
	 *			name: '$text',
	 *			attributes: [ 'bold', 'italic' ],
	 *			inside: caretPos
	 *		};
	 *		if ( schema.check( query ) ) { ... }
	 *
	 *		// Check whether image with alt, src and title is allowed in given elements path.
	 *		let quoteElement = new Element( 'quote' );
	 *		let query = {
	 *			name: 'img',
	 *			attributes: [ 'alt', 'src', 'title' ],
	 *			// It is possible to mix strings with elements.
	 *			// Query will check whether "img" can be inside "quoteElement" that is inside a block element.
	 *			inside: [ '$block', quoteElement ]
	 *		};
	 *		if ( schema.check( query ) ) { ... }
	 *
	 * @param {module:engine/model/schema~SchemaQuery} query Query to check.
	 * @returns {Boolean} `true` if given query is allowed in schema, `false` otherwise.
	 */
	check( query ) {
		if ( !this.hasItem( query.name ) ) {
			return false;
		}

		// If attributes property is a string or undefined, wrap it in an array for easier processing.
		if ( !isArray( query.attributes ) ) {
			query.attributes = [ query.attributes ];
		} else if ( query.attributes.length === 0 ) {
			// To simplify algorithms, when a SchemaItem path is added "without" attribute, it is added with
			// attribute equal to undefined. This means that algorithms can work the same way for specified attributes
			// and no-atrtibutes, but we have to fill empty array with "fake" undefined value for algorithms reasons.
			query.attributes.push( undefined );
		}

		// Normalize the path to an array of strings.
		const path = Schema._normalizeQueryPath( query.inside );

		// Get extension chain of given item and retrieve all schema items that are extended by given item.
		const schemaItems = this._extensionChains.get( query.name ).map( ( name ) => {
			return this._getItem( name );
		} );

		// First check if the query meets at required attributes for this item.
		if ( !this._getItem( query.name )._checkRequiredAttributes( query.attributes ) ) {
			return false;
		}

		// If there is matching disallow path, this query is not valid with schema.
		for ( let attribute of query.attributes ) {
			for ( let schemaItem of schemaItems ) {
				if ( schemaItem._hasMatchingPath( 'disallow', path, attribute ) ) {
					return false;
				}
			}
		}

		// At this point, the query is not disallowed.
		// If there are correct allow paths that match the query, this query is valid with schema.
		// Since we are supporting multiple attributes, we have to make sure that if attributes are set,
		// we have allowed paths for all of them.
		// Keep in mind that if the query has no attributes, query.attribute was converted to an array
		// with a single `undefined` value. This fits the algorithm well.
		for ( let attribute of query.attributes ) {
			let matched = false;

			for ( let schemaItem of schemaItems ) {
				if ( schemaItem._hasMatchingPath( 'allow', path, attribute ) ) {
					matched = true;
					break;
				}
			}

			// The attribute has not been matched, so it is not allowed by any schema item.
			// The query is disallowed.
			if ( !matched ) {
				return false;
			}
		}

		return true;
	}

	/**
	 * Checks whether there is an item registered under given name in schema.
	 *
	 * @param itemName
	 * @returns {Boolean}
	 */
	hasItem( itemName ) {
		return this._items.has( itemName );
	}

	/**
	 * Registers given item name in schema.
	 *
	 *		// Register P element that should be treated like all block elements.
	 *		schema.registerItem( 'p', '$block' );
	 *
	 * @param {String} itemName Name to register.
	 * @param [isExtending] If set, new item will extend item with given name.
	 */
	registerItem( itemName, isExtending ) {
		if ( this.hasItem( itemName ) ) {
			/**
			 * Item with specified name already exists in schema.
			 *
			 * @error model-schema-item-exists
			 */
			throw new CKEditorError( 'model-schema-item-exists: Item with specified name already exists in schema.' );
		}

		if ( !!isExtending && !this.hasItem( isExtending ) ) {
			/**
			 * Item with specified name does not exist in schema.
			 *
			 * @error model-schema-no-item
			 */
			throw new CKEditorError( 'model-schema-no-item: Item with specified name does not exist in schema.' );
		}

		// Create new SchemaItem and add it to the items store.
		this._items.set( itemName, new SchemaItem( this ) );

		// Create an extension chain.
		// Extension chain has all item names that should be checked when that item is on path to check.
		// This simply means, that if item is not extending anything, it should have only itself in it's extension chain.
		// Since extending is not dynamic, we can simply get extension chain of extended item and expand it with registered name,
		// if the registered item is extending something.
		const chain = this.hasItem( isExtending ) ? this._extensionChains.get( isExtending ).concat( itemName ) : [ itemName ];
		this._extensionChains.set( itemName, chain );
	}

	/**
	 * Checks whether item of given name is extending item of another given name.
	 *
	 * @param {String} childItemName Name of the child item.
	 * @param {String} parentItemName Name of the parent item.
	 * @returns {Boolean} `true` if child item extends parent item, `false` otherwise.
	 */
	itemExtends( childItemName, parentItemName ) {
		if ( !this.hasItem( childItemName ) || !this.hasItem( parentItemName ) ) {
			/**
			 * Item with specified name does not exist in schema.
			 *
			 * @error model-schema-no-item
			 */
			throw new CKEditorError( 'model-schema-no-item: Item with specified name does not exist in schema.' );
		}

		const chain = this._extensionChains.get( childItemName );

		return chain.some( itemName => itemName == parentItemName );
	}

	/**
	 * Returns {@link module:engine/model/schema~SchemaItem schema item} that was registered in the schema under given name.
	 * If item has not been found, throws error.
	 *
	 * @private
	 * @param {String} itemName Name to look for in schema.
	 * @returns {module:engine/model/schema~SchemaItem} Schema item registered under given name.
	 */
	_getItem( itemName ) {
		if ( !this.hasItem( itemName ) ) {
			/**
			 * Item with specified name does not exist in schema.
			 *
			 * @error model-schema-no-item
			 */
			throw new CKEditorError( 'model-schema-no-item: Item with specified name does not exist in schema.' );
		}

		return this._items.get( itemName );
	}

	/**
	 * Normalizes a path to an entity by converting it from {@link module:engine/model/schema~SchemaPath} to an array of strings.
	 *
	 * @protected
	 * @param {module:engine/model/schema~SchemaPath} path Path to normalize.
	 * @returns {Array.<String>} Normalized path.
	 */
	static _normalizeQueryPath( path ) {
		let normalized = [];

		if ( isArray( path ) ) {
			for ( let pathItem of path ) {
				if ( pathItem instanceof Element ) {
					normalized.push( pathItem.name );
				} else if ( isString( pathItem ) ) {
					normalized.push( pathItem );
				}
			}
		} else if ( path instanceof Position ) {
			let parent = path.parent;

			while ( parent !== null ) {
				normalized.push( parent.name );
				parent = parent.parent;
			}

			normalized.reverse();
		} else if ( isString( path ) ) {
			normalized = path.split( ' ' );
		}

		return normalized;
	}
}

/**
 * SchemaItem is a singular registry item in {@link module:engine/model/schema~Schema} that groups and holds allow/disallow rules for
 * one entity. This class is used internally in {@link module:engine/model/schema~Schema} and should not be used outside it.
 *
 * @see module:engine/model/schema~Schema
 * @protected
 */
export class SchemaItem {
	/**
	 * Creates SchemaItem instance.
	 *
	 * @param {module:engine/model/schema~Schema} schema Schema instance that owns this item.
	 */
	constructor( schema ) {
		/**
		 * Schema instance that owns this item.
		 *
		 * @private
		 * @member {module:engine/model/schema~Schema} module:engine/model/schema~SchemaItem#_schema
		 */
		this._schema = schema;

		/**
		 * Paths in which the entity, represented by this item, is allowed.
		 *
		 * @private
		 * @member {Array} module:engine/model/schema~SchemaItem#_allowed
		 */
		this._allowed = [];

		/**
		 * Paths in which the entity, represented by this item, is disallowed.
		 *
		 * @private
		 * @member {Array} module:engine/model/schema~SchemaItem#_disallowed
		 */
		this._disallowed = [];

		/**
		 * Attributes that are required by the entity represented by this item.
		 *
		 * @protected
		 * @member {Array} module:engine/model/schema~SchemaItem#_requiredAttributes
		 */
		this._requiredAttributes = [];
	}

	/**
	 * Allows entity, represented by this item, to be in given path.
	 *
	 * @param {Array.<String>} path Path in which entity is allowed.
	 * @param {Array.<String>|String} [attributes] If set, this path will be used only for entities that have attribute(s) with this key.
	 */
	allow( path, attributes ) {
		this._addPath( '_allowed', path, attributes );
	}

	/**
	 * Disallows entity, represented by this item, to be in given path.
	 *
	 * @param {Array.<String>} path Path in which entity is disallowed.
	 * @param {Array.<String>|String} [attributes] If set, this path will be used only for entities that have an attribute(s) with this key.
	 */
	disallow( path, attributes ) {
		this._addPath( '_disallowed', path, attributes );
	}

	/**
	 * Specifies that the entity, to be valid, requires given attributes set. It is possible to register multiple
	 * different attributes set. If there are more than one attributes set required, the entity will be valid if
	 * at least one of them is fulfilled.
	 *
	 * @param {Array.<String>} attributes Attributes that has to be set on the entity to make it valid.
	 */
	requireAttributes( attributes ) {
		this._requiredAttributes.push( attributes );
	}

	/**
	 * Adds path to the SchemaItem instance.
	 *
	 * @private
	 * @param {String} member Name of the array member into which the path will be added. Possible values are `_allowed` or `_disallowed`.
	 * @param {Array.<String>} path Path to add.
	 * @param {Array.<String>|String} [attributes] If set, this path will be used only for entities that have attribute(s) with this key.
	 */
	_addPath( member, path, attributes ) {
		path = path.slice();

		if ( !isArray( attributes ) ) {
			attributes = [ attributes ];
		}

		for ( let attribute of attributes ) {
			this[ member ].push( { path, attribute } );
		}
	}

	/**
	 * Returns all paths of given type that were previously registered in the item.
	 *
	 * @private
	 * @param {String} type Paths' type. Possible values are `allow` or `disallow`.
	 * @param {String} [attribute] If set, only paths registered for given attribute will be returned.
	 * @returns {Array} Paths registered in the item.
	 */
	_getPaths( type, attribute ) {
		const source = type === 'allow' ? this._allowed : this._disallowed;
		const paths = [];

		for ( let item of source ) {
			if ( item.attribute === attribute ) {
				paths.push( item.path );
			}
		}

		return paths;
	}

	/**
	 * Checks whether given set of attributes fulfills required attributes of this item.
	 *
	 * @protected
	 * @see module:engine/model/schema~SchemaItem#requireAttributes
	 * @param {Array.<String>} attributesToCheck Attributes to check.
	 * @returns {Boolean} `true` if given set or attributes fulfills required attributes, `false` otherwise.
	 */
	_checkRequiredAttributes( attributesToCheck ) {
		let found = true;

		for ( let attributeSet of this._requiredAttributes ) {
			found = true;

			for ( let attribute of attributeSet ) {
				if ( attributesToCheck.indexOf( attribute ) == -1 ) {
					found = false;
					break;
				}
			}

			if ( found ) {
				break;
			}
		}

		return found;
	}

	/**
	 * Checks whether this item has any registered path of given type that matches the provided path.
	 *
	 * @protected
	 * @param {String} type Paths' type. Possible values are `allow` or `disallow`.
	 * @param {Array.<String>} pathToCheck Path to check.
	 * @param {String} [attribute] If set, only paths registered for given attribute will be checked.
	 * @returns {Boolean} `true` if item has any registered matching path, `false` otherwise.
	 */
	_hasMatchingPath( type, pathToCheck, attribute ) {
		const registeredPaths = this._getPaths( type, attribute );

		for ( const registeredPathPath of registeredPaths ) {
			if ( matchPaths( this._schema, pathToCheck, registeredPathPath ) ) {
				return true;
			}
		}

		return false;
	}

	/**
	 * Custom toJSON method to solve child-parent circular dependencies.
	 *
	 * @returns {Object} Clone of this object with the parent property replaced with its name.
	 */
	toJSON() {
		const json = clone( this );

		// Due to circular references we need to remove parent reference.
		json._schema = '[model.Schema]';

		return json;
	}
}

/**
 * Object with query used by {@link module:engine/model/schema~Schema} to query schema or add allow/disallow rules to schema.
 *
 * @typedef {Object} module:engine/model/schema~SchemaQuery
 * @property {String} name Entity name.
 * @property {module:engine/model/schema~SchemaPath} inside Path inside which the entity is placed.
 * @property {Array.<String>|String} [attributes] If set, the query applies only to entities that has attribute(s) with given key.
 */

/**
 * Path to an entity, begins from the top-most ancestor. Can be passed in multiple formats. Internally, normalized to
 * an array of strings. If string is passed, entities from the path should be divided by ` ` (space character). If
 * an array is passed, unrecognized items are skipped. If position is passed, it is assumed that the entity is at given position.
 *
 * @typedef {String|Array.<String|module:engine/model/element~Element>|module:engine/model/position~Position}
 * module:engine/model/schema~SchemaPath
 */

// Checks whether the given pathToCheck and registeredPath right ends match.
//
// pathToCheck: C, D
// registeredPath: A, B, C, D
// result: OK
//
// pathToCheck: A, B, C
// registeredPath: A, B, C, D
// result: NOK
//
// Note – when matching paths, element extension chains (inheritance) are taken into consideration.
//
// @param {Schema} schema
// @param {Array.<String>} pathToCheck
// @param {Array.<String>} registeredPath
function matchPaths( schema, pathToCheck, registeredPath ) {
	// Start checking from the right end of both tables.
	let registeredPathIndex = registeredPath.length - 1;
	let pathToCheckIndex = pathToCheck.length - 1;

	// And finish once reaching an end of the shorter table.
	while ( registeredPathIndex >= 0 && pathToCheckIndex >= 0 ) {
		const checkName = pathToCheck[ pathToCheckIndex ];

		// Fail when checking a path which contains element which aren't even registered to the schema.
		if ( !schema.hasItem( checkName ) ) {
			return false;
		}

		const extChain = schema._extensionChains.get( checkName );

		if ( extChain.includes( registeredPath[ registeredPathIndex ] ) ) {
			registeredPathIndex--;
			pathToCheckIndex--;
		} else {
			return false;
		}
	}

	return true;
}<|MERGE_RESOLUTION|>--- conflicted
+++ resolved
@@ -49,14 +49,9 @@
 		this.objects = new Set();
 
 		/**
-<<<<<<< HEAD
-		 * Names of elements which have "limited" nature. They should be treated as a single container that cannot be
-		 * split by enter key.
-=======
 		 * Names of elements to which editing operations should be limited.
 		 * For example, the <kbd>Enter</kbd> should not split such elements and
 		 * <kbd>Backspace</kbd> should not be able to leave or modify such elements.
->>>>>>> bbcbf439
 		 *
 		 * @member {Set.<String>} module:engine/model/schema~Schema#limits
 		 */
