/**
 * @license Copyright (c) 2003-2022, CKSource Holding sp. z o.o. All rights reserved.
 * For licensing, see LICENSE.md or https://ckeditor.com/legal/ckeditor-oss-license
 */

/**
 * @module engine/view/observer/inputobserver
 */

import DomEventObserver from './domeventobserver';
import type DomEventData from './domeventdata';
import type View from '../view';
import type ViewRange from '../range';
import DataTransfer from '../datatransfer';
import env from '@ckeditor/ckeditor5-utils/src/env';

/**
 * Observer for events connected with data input.
 *
 * **Note**: This observer is attached by {@link module:engine/view/view~View} and available by default in all
 * editor instances.
 *
 * @extends module:engine/view/observer/domeventobserver~DomEventObserver
 */
export default class InputObserver extends DomEventObserver<'beforeinput'> {
	constructor( view: View ) {
		super( view );

		this.domEventType = [ 'beforeinput' ];
	}

	public onDomEvent( domEvent: InputEvent ): void {
		// @if CK_DEBUG_TYPING // if ( window.logCKETyping ) {
		// @if CK_DEBUG_TYPING // 	console.group( `%c[InputObserver]%c ${ domEvent.type }: ${ domEvent.inputType }`,
		// @if CK_DEBUG_TYPING // 		'color: green', 'color: default'
		// @if CK_DEBUG_TYPING // 	);
		// @if CK_DEBUG_TYPING // }

		const domTargetRanges = domEvent.getTargetRanges();
		const view = this.view;
		const viewDocument = view.document;

		let dataTransfer: DataTransfer | null = null;
		let data: string | null = null;
		let targetRanges: Array<ViewRange> = [];

		if ( domEvent.dataTransfer ) {
			dataTransfer = new DataTransfer( domEvent.dataTransfer );
		}

		if ( domEvent.data !== null ) {
			data = domEvent.data;

			// @if CK_DEBUG_TYPING // if ( window.logCKETyping ) {
			// @if CK_DEBUG_TYPING // 	console.info( `%c[InputObserver]%c event data: %c${ JSON.stringify( data ) }`,
			// @if CK_DEBUG_TYPING // 		'color: green;font-weight: bold', 'font-weight:bold', 'color: blue;'
			// @if CK_DEBUG_TYPING // 	);
			// @if CK_DEBUG_TYPING // }
		} else if ( dataTransfer ) {
			data = dataTransfer.getData( 'text/plain' );

			// @if CK_DEBUG_TYPING // if ( window.logCKETyping ) {
			// @if CK_DEBUG_TYPING // 	console.info( `%c[InputObserver]%c event data transfer: %c${ JSON.stringify( data ) }`,
			// @if CK_DEBUG_TYPING // 		'color: green;font-weight: bold', 'font-weight:bold', 'color: blue;'
			// @if CK_DEBUG_TYPING // 	);
			// @if CK_DEBUG_TYPING // }
		}

		// If the editor selection is fake (an object is selected), the DOM range does not make sense because it is anchored
		// in the fake selection container.
		if ( viewDocument.selection.isFake ) {
			// Future-proof: in case of multi-range fake selections being possible.
			targetRanges = Array.from( viewDocument.selection.getRanges() );

			// @if CK_DEBUG_TYPING // if ( window.logCKETyping ) {
			// @if CK_DEBUG_TYPING // 	console.info( '%c[InputObserver]%c using fake selection:',
			// @if CK_DEBUG_TYPING // 		'color: green;font-weight: bold', 'font-weight:bold', targetRanges,
			// @if CK_DEBUG_TYPING // 		viewDocument.selection.isFake ? 'fake view selection' : 'fake DOM parent'
			// @if CK_DEBUG_TYPING // 	);
			// @if CK_DEBUG_TYPING // }
		} else if ( domTargetRanges.length ) {
			targetRanges = domTargetRanges.map( domRange => {
				return view.domConverter.domRangeToView( domRange )!;
			} );

			// @if CK_DEBUG_TYPING // if ( window.logCKETyping ) {
			// @if CK_DEBUG_TYPING // 	console.info( '%c[InputObserver]%c using target ranges:',
			// @if CK_DEBUG_TYPING // 		'color: green;font-weight: bold', 'font-weight:bold', targetRanges
			// @if CK_DEBUG_TYPING // 	);
			// @if CK_DEBUG_TYPING // }
		}
		// For Android devices we use a fallback to the current DOM selection, Android modifies it according
		// to the expected target ranges of input event.
		else if ( env.isAndroid ) {
			const domSelection = ( domEvent.target as HTMLElement ).ownerDocument.defaultView!.getSelection()!;

			targetRanges = Array.from( view.domConverter.domSelectionToView( domSelection ).getRanges() );

			// @if CK_DEBUG_TYPING // if ( window.logCKETyping ) {
			// @if CK_DEBUG_TYPING // 	console.info( '%c[InputObserver]%c using selection ranges:',
			// @if CK_DEBUG_TYPING // 		'color: green;font-weight: bold', 'font-weight:bold', targetRanges
			// @if CK_DEBUG_TYPING // 	);
			// @if CK_DEBUG_TYPING // }
		}

		// Android sometimes fires insertCompositionText with a new-line character at the end of the data
		// instead of firing insertParagraph beforeInput event.
		// Fire the correct type of beforeInput event and ignore the replaced fragment of text because
		// it wants to replace "test" with "test\n".
		// https://github.com/ckeditor/ckeditor5/issues/12368.
		if ( env.isAndroid && domEvent.inputType == 'insertCompositionText' && data && data.endsWith( '\n' ) ) {
			this.fire( domEvent.type, domEvent, {
				inputType: 'insertParagraph',
				targetRanges: [ view.createRange( targetRanges[ 0 ].end ) ]
			} );

			// @if CK_DEBUG_TYPING // if ( window.logCKETyping ) {
			// @if CK_DEBUG_TYPING // 	console.groupEnd();
			// @if CK_DEBUG_TYPING // }

			return;
		}

		// Fire the normalized beforeInput event.
		this.fire( domEvent.type, domEvent, {
			data,
			dataTransfer,
			targetRanges,
			inputType: domEvent.inputType,
			isComposing: domEvent.isComposing
		} );

		// @if CK_DEBUG_TYPING // if ( window.logCKETyping ) {
		// @if CK_DEBUG_TYPING // 	console.groupEnd();
		// @if CK_DEBUG_TYPING // }
	}
}

<<<<<<< HEAD
=======
export type ViewDocumentInputEvent = {
	name: 'beforeinput';
	args: [ data: DomEventData<InputEvent> ];
};

>>>>>>> 4c5815f1
/**
 * Fired before the web browser inputs, deletes, or formats some data.
 *
 * This event is introduced by {@link module:engine/view/observer/inputobserver~InputObserver} and available
 * by default in all editor instances (attached by {@link module:engine/view/view~View}).
 *
 * @see module:engine/view/observer/inputobserver~InputObserver
 * @event module:engine/view/document~Document#event:beforeinput
 * @param {module:engine/view/observer/inputobserver~InputEventData} data Event data containing detailed information about the event.
 */
export type InputObserverEvent = {
	name: 'beforeinput';
	args: [ data: InputEventData ];
};

/**
 * The value of the {@link module:engine/view/document~Document#event:beforeinput} event.
 *
 * @class module:engine/view/observer/inputobserver~InputEventData
 * @extends module:engine/view/observer/domeventdata~DomEventData
 */
export interface InputEventData extends DomEventData<InputEvent> {
	inputType: string;
	data: string | null;
	dataTransfer: DataTransfer;
	isComposing: boolean;
	targetRanges: Array<ViewRange>;
}

/**
 * The data transfer instance of the input event. Corresponds to native `InputEvent#dataTransfer`.
 *
 * The value is `null` when no `dataTransfer` was passed along with the input event.
 *
 * @readonly
 * @member {module:engine/view/datatransfer~DataTransfer|null} module:engine/view/observer/inputobserver~InputEventData#dataTransfer
 */

/**
 * A flag indicating that the `beforeinput` event was fired during composition.
 *
 * Corresponds to the
 * {@link module:engine/view/document~Document#event:compositionstart},
 * {@link module:engine/view/document~Document#event:compositionupdate},
 * and {@link module:engine/view/document~Document#event:compositionend } trio.
 *
 * @readonly
 * @member {Boolean} module:engine/view/observer/inputobserver~InputEventData#isComposing
 */

/**
 * The type of the input event (e.g. "insertText" or "deleteWordBackward"). Corresponds to native `InputEvent#inputType`.
 *
 * @readonly
 * @member {String} module:engine/view/observer/inputobserver~InputEventData#inputType
 */

/**
 * Editing {@link module:engine/view/range~Range view ranges} corresponding to DOM ranges provided by the web browser
 * (as returned by `InputEvent#getTargetRanges()`).
 *
 * @readonly
 * @member {Array.<module:engine/view/range~Range>} module:engine/view/observer/inputobserver~InputEventData#targetRanges
 */

/**
 * A unified text data passed along with the input event. Depending on:
 *
 * * the web browser and input events implementation (for instance [Level 1](https://www.w3.org/TR/input-events-1/) or
 * [Level 2](https://www.w3.org/TR/input-events-2/)),
 * * {@link module:engine/view/observer/inputobserver~InputEventData#inputType input type}
 *
 * text data is sometimes passed in the `data` and sometimes in the `dataTransfer` property.
 *
 * * If `InputEvent#data` was set, this property reflects its value.
 * * If `InputEvent#data` is unavailable, this property contains the `'text/plain'` data from
 * {@link module:engine/view/observer/inputobserver~InputEventData#dataTransfer}.
 * * If the event ({@link module:engine/view/observer/inputobserver~InputEventData#inputType input type})
 * provides no data whatsoever, this property is `null`.
 *
 * @readonly
 * @member {String|null} module:engine/view/observer/inputobserver~InputEventData#data
 */<|MERGE_RESOLUTION|>--- conflicted
+++ resolved
@@ -136,14 +136,6 @@
 	}
 }
 
-<<<<<<< HEAD
-=======
-export type ViewDocumentInputEvent = {
-	name: 'beforeinput';
-	args: [ data: DomEventData<InputEvent> ];
-};
-
->>>>>>> 4c5815f1
 /**
  * Fired before the web browser inputs, deletes, or formats some data.
  *
@@ -154,7 +146,7 @@
  * @event module:engine/view/document~Document#event:beforeinput
  * @param {module:engine/view/observer/inputobserver~InputEventData} data Event data containing detailed information about the event.
  */
-export type InputObserverEvent = {
+export type ViewDocumentInputEvent = {
 	name: 'beforeinput';
 	args: [ data: InputEventData ];
 };
