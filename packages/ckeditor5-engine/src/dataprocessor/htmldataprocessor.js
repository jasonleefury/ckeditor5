--- conflicted
+++ resolved
@@ -1,9 +1,5 @@
 /**
-<<<<<<< HEAD
- * @license Copyright (c) 2003-2022, CKSource - Frederico Knabben. All rights reserved.
-=======
  * @license Copyright (c) 2003-2022, CKSource Holding sp. z o.o. All rights reserved.
->>>>>>> e391ddb7
  * For licensing, see LICENSE.md or https://ckeditor.com/legal/ckeditor-oss-license
  */
 
@@ -11,12 +7,10 @@
  * @module engine/dataprocessor/htmldataprocessor
  */
 
-/* globals document, DOMParser */
+/* globals document, DOMParser, Node */
 
 import BasicHtmlWriter from './basichtmlwriter';
 import DomConverter from '../view/domconverter';
-
-import isComment from '@ckeditor/ckeditor5-utils/src/dom/iscomment';
 
 /**
  * The HTML data processor class.
@@ -146,7 +140,7 @@
 			// node. The condition below is just to be sure we are moving only comment nodes.
 
 			/* istanbul ignore else */
-			if ( isComment( node ) ) {
+			if ( node.nodeType == Node.COMMENT_NODE ) {
 				fragment.appendChild( node );
 			}
 		}
