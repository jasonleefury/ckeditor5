## Basic styles

1. The data should be loaded with:
  * italic "This",
  * bold "editor",
<<<<<<< HEAD
  * code "is an".
2. Test the bold and italic features live.
=======
  * underline "instance".
2. Test the bold, italic and underline features live.
>>>>>>> ed6e5508
<|MERGE_RESOLUTION|>--- conflicted
+++ resolved
@@ -3,10 +3,6 @@
 1. The data should be loaded with:
   * italic "This",
   * bold "editor",
-<<<<<<< HEAD
+  * underline "instance",
   * code "is an".
-2. Test the bold and italic features live.
-=======
-  * underline "instance".
-2. Test the bold, italic and underline features live.
->>>>>>> ed6e5508
+2. Test the bold, italic, underline and code features live.