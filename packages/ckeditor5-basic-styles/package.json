--- conflicted
+++ resolved
@@ -18,15 +18,6 @@
   "devDependencies": {
     "@ckeditor/ckeditor5-core": "41.0.0",
     "@ckeditor/ckeditor5-dev-utils": "^39.0.0",
-<<<<<<< HEAD
-    "@ckeditor/ckeditor5-editor-classic": "40.2.0",
-    "@ckeditor/ckeditor5-engine": "40.2.0",
-    "@ckeditor/ckeditor5-essentials": "40.2.0",
-    "@ckeditor/ckeditor5-paragraph": "40.2.0",
-    "@ckeditor/ckeditor5-theme-lark": "40.2.0",
-    "@ckeditor/ckeditor5-ui": "40.2.0",
-    "@ckeditor/ckeditor5-utils": "40.2.0",
-=======
     "@ckeditor/ckeditor5-editor-classic": "41.0.0",
     "@ckeditor/ckeditor5-engine": "41.0.0",
     "@ckeditor/ckeditor5-essentials": "41.0.0",
@@ -34,7 +25,6 @@
     "@ckeditor/ckeditor5-theme-lark": "41.0.0",
     "@ckeditor/ckeditor5-ui": "41.0.0",
     "@ckeditor/ckeditor5-utils": "41.0.0",
->>>>>>> 3c613a6a
     "typescript": "5.0.4",
     "webpack": "^5.58.1",
     "webpack-cli": "^4.9.0"
