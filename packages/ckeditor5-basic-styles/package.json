--- conflicted
+++ resolved
@@ -15,19 +15,6 @@
     "ckeditor5": "^31.1.0"
   },
   "devDependencies": {
-<<<<<<< HEAD
-    "@ckeditor/ckeditor5-core": "^30.0.0",
-    "@ckeditor/ckeditor5-dev-utils": "^25.4.0",
-    "@ckeditor/ckeditor5-editor-classic": "^30.0.0",
-    "@ckeditor/ckeditor5-engine": "^30.0.0",
-    "@ckeditor/ckeditor5-essentials": "^30.0.0",
-    "@ckeditor/ckeditor5-paragraph": "^30.0.0",
-    "@ckeditor/ckeditor5-theme-lark": "^30.0.0",
-    "@ckeditor/ckeditor5-ui": "^30.0.0",
-    "@ckeditor/ckeditor5-utils": "^30.0.0",
-    "webpack": "^5.58.1",
-    "webpack-cli": "^4.9.0"
-=======
     "@ckeditor/ckeditor5-core": "^31.1.0",
     "@ckeditor/ckeditor5-dev-utils": "^26.0.0",
     "@ckeditor/ckeditor5-editor-classic": "^31.1.0",
@@ -37,9 +24,8 @@
     "@ckeditor/ckeditor5-theme-lark": "^31.1.0",
     "@ckeditor/ckeditor5-ui": "^31.1.0",
     "@ckeditor/ckeditor5-utils": "^31.1.0",
-    "webpack": "^4.43.0",
-    "webpack-cli": "^3.3.11"
->>>>>>> f022bca1
+    "webpack": "^5.58.1",
+    "webpack-cli": "^4.9.0"
   },
   "engines": {
     "node": ">=12.0.0",
