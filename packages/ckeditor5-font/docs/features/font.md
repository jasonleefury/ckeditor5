--- conflicted
+++ resolved
@@ -435,11 +435,7 @@
 * {@link features/basic-styles Basic text styles} &ndash; The essentials, like **bold**, *italic*, and others.
 * {@link features/style Styles} &ndash; Apply pre-configured styles to existing elements in the editor content.
 * {@link features/text-alignment Text alignment} &ndash; Because it does matter whether the content is left, right, centered, or justified.
-<<<<<<< HEAD
-* {@link features/case-change Case change} &ndash; Quickly turn a word or a passage into uppercase, lower case or title case.
-=======
 * {@link features/case-change Case change} &ndash; Turn a text fragment or block into uppercase, lowercase, or title case.
->>>>>>> 3c613a6a
 * {@link features/headings Headings} &ndash; Divide your content into sections.
 * {@link features/highlight Highlight} &ndash; Mark important words and passages, aiding a review or drawing attention to specific parts of the content.
 * {@link features/format-painter Format painter} &ndash; Easily copy text formatting and apply it in a different place in the edited document.
