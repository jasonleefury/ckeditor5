{
  "name": "@ckeditor/ckeditor5-font",
  "version": "38.1.1",
  "description": "Font feature for CKEditor 5.",
  "keywords": [
    "ckeditor",
    "ckeditor5",
    "ckeditor 5",
    "ckeditor5-feature",
    "ckeditor5-plugin",
    "ckeditor5-dll"
  ],
  "main": "src/index.ts",
  "dependencies": {
<<<<<<< HEAD
    "ckeditor5": "^38.1.0"
=======
    "ckeditor5": "38.1.1",
    "@ckeditor/ckeditor5-ui": "38.1.1"
>>>>>>> af1b860c
  },
  "devDependencies": {
    "@ckeditor/ckeditor5-undo": "38.1.1",
    "@ckeditor/ckeditor5-core": "38.1.1",
    "@ckeditor/ckeditor5-dev-utils": "^38.0.0",
<<<<<<< HEAD
    "@ckeditor/ckeditor5-editor-classic": "^38.1.0",
    "@ckeditor/ckeditor5-engine": "^38.1.0",
    "@ckeditor/ckeditor5-highlight": "^38.1.0",
    "@ckeditor/ckeditor5-paragraph": "^38.1.0",
    "@ckeditor/ckeditor5-table": "^38.1.0",
    "@ckeditor/ckeditor5-theme-lark": "^38.1.0",
    "@ckeditor/ckeditor5-utils": "^38.1.0",
    "@ckeditor/ckeditor5-ui": "^38.1.0",
=======
    "@ckeditor/ckeditor5-editor-classic": "38.1.1",
    "@ckeditor/ckeditor5-engine": "38.1.1",
    "@ckeditor/ckeditor5-highlight": "38.1.1",
    "@ckeditor/ckeditor5-paragraph": "38.1.1",
    "@ckeditor/ckeditor5-table": "38.1.1",
    "@ckeditor/ckeditor5-theme-lark": "38.1.1",
    "@ckeditor/ckeditor5-utils": "38.1.1",
>>>>>>> af1b860c
    "typescript": "^4.8.4",
    "webpack": "^5.58.1",
    "webpack-cli": "^4.9.0"
  },
  "engines": {
    "node": ">=16.0.0",
    "npm": ">=5.7.1"
  },
  "author": "CKSource (http://cksource.com/)",
  "license": "GPL-2.0-or-later",
  "homepage": "https://ckeditor.com/ckeditor-5",
  "bugs": "https://github.com/ckeditor/ckeditor5/issues",
  "repository": {
    "type": "git",
    "url": "https://github.com/ckeditor/ckeditor5.git",
    "directory": "packages/ckeditor5-font"
  },
  "files": [
    "lang",
    "src/**/*.js",
    "src/**/*.d.ts",
    "theme",
    "build",
    "ckeditor5-metadata.json",
    "CHANGELOG.md"
  ],
  "scripts": {
    "dll:build": "webpack",
    "build": "tsc -p ./tsconfig.json"
  }
}<|MERGE_RESOLUTION|>--- conflicted
+++ resolved
@@ -12,35 +12,20 @@
   ],
   "main": "src/index.ts",
   "dependencies": {
-<<<<<<< HEAD
-    "ckeditor5": "^38.1.0"
-=======
-    "ckeditor5": "38.1.1",
-    "@ckeditor/ckeditor5-ui": "38.1.1"
->>>>>>> af1b860c
+    "ckeditor5": "38.1.1"
   },
   "devDependencies": {
     "@ckeditor/ckeditor5-undo": "38.1.1",
     "@ckeditor/ckeditor5-core": "38.1.1",
     "@ckeditor/ckeditor5-dev-utils": "^38.0.0",
-<<<<<<< HEAD
-    "@ckeditor/ckeditor5-editor-classic": "^38.1.0",
-    "@ckeditor/ckeditor5-engine": "^38.1.0",
-    "@ckeditor/ckeditor5-highlight": "^38.1.0",
-    "@ckeditor/ckeditor5-paragraph": "^38.1.0",
-    "@ckeditor/ckeditor5-table": "^38.1.0",
-    "@ckeditor/ckeditor5-theme-lark": "^38.1.0",
-    "@ckeditor/ckeditor5-utils": "^38.1.0",
-    "@ckeditor/ckeditor5-ui": "^38.1.0",
-=======
     "@ckeditor/ckeditor5-editor-classic": "38.1.1",
     "@ckeditor/ckeditor5-engine": "38.1.1",
     "@ckeditor/ckeditor5-highlight": "38.1.1",
     "@ckeditor/ckeditor5-paragraph": "38.1.1",
     "@ckeditor/ckeditor5-table": "38.1.1",
     "@ckeditor/ckeditor5-theme-lark": "38.1.1",
+    "@ckeditor/ckeditor5-ui": "38.1.1",
     "@ckeditor/ckeditor5-utils": "38.1.1",
->>>>>>> af1b860c
     "typescript": "^4.8.4",
     "webpack": "^5.58.1",
     "webpack-cli": "^4.9.0"
