{
  "name": "@ckeditor/ckeditor5-code-block",
<<<<<<< HEAD
  "version": "27.1.0",
  "description": "Code block feature for CKEditor 5.",
=======
  "version": "29.0.0",
  "description": "Code Block feature for CKEditor 5.",
>>>>>>> e90f18b4
  "keywords": [
    "ckeditor",
    "ckeditor5",
    "ckeditor 5",
    "ckeditor5-feature",
    "ckeditor5-plugin"
  ],
  "main": "src/index.js",
  "dependencies": {
    "ckeditor5": "^29.0.0"
  },
  "devDependencies": {
    "@ckeditor/ckeditor5-alignment": "^29.0.0",
    "@ckeditor/ckeditor5-autoformat": "^29.0.0",
    "@ckeditor/ckeditor5-basic-styles": "^29.0.0",
    "@ckeditor/ckeditor5-block-quote": "^29.0.0",
    "@ckeditor/ckeditor5-clipboard": "^29.0.0",
    "@ckeditor/ckeditor5-core": "^29.0.0",
    "@ckeditor/ckeditor5-dev-utils": "^25.0.0",
    "@ckeditor/ckeditor5-engine": "^29.0.0",
    "@ckeditor/ckeditor5-enter": "^29.0.0",
    "@ckeditor/ckeditor5-editor-classic": "^29.0.0",
    "@ckeditor/ckeditor5-image": "^29.0.0",
    "@ckeditor/ckeditor5-indent": "^29.0.0",
    "@ckeditor/ckeditor5-markdown-gfm": "^29.0.0",
    "@ckeditor/ckeditor5-paragraph": "^29.0.0",
    "@ckeditor/ckeditor5-theme-lark": "^29.0.0",
    "@ckeditor/ckeditor5-undo": "^29.0.0",
    "@ckeditor/ckeditor5-utils": "^29.0.0",
    "webpack": "^4.43.0",
    "webpack-cli": "^3.3.11"
  },
  "engines": {
    "node": ">=12.0.0",
    "npm": ">=5.7.1"
  },
  "author": "CKSource (http://cksource.com/)",
  "license": "GPL-2.0-or-later",
  "homepage": "https://ckeditor.com/ckeditor-5",
  "bugs": "https://github.com/ckeditor/ckeditor5/issues",
  "repository": {
    "type": "git",
    "url": "https://github.com/ckeditor/ckeditor5.git",
    "directory": "packages/ckeditor5-code-block"
  },
  "files": [
    "lang",
    "src",
    "theme",
    "build",
    "ckeditor5-metadata.json"
  ],
  "scripts": {
    "dll:build": "webpack"
  }
}<|MERGE_RESOLUTION|>--- conflicted
+++ resolved
@@ -1,12 +1,7 @@
 {
   "name": "@ckeditor/ckeditor5-code-block",
-<<<<<<< HEAD
-  "version": "27.1.0",
+  "version": "29.0.0",
   "description": "Code block feature for CKEditor 5.",
-=======
-  "version": "29.0.0",
-  "description": "Code Block feature for CKEditor 5.",
->>>>>>> e90f18b4
   "keywords": [
     "ckeditor",
     "ckeditor5",
