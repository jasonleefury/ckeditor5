--- conflicted
+++ resolved
@@ -10,21 +10,12 @@
 import { cloneDeep } from 'lodash-es';
 
 /**
-<<<<<<< HEAD
-* Helper function for downcast converter. Updates the attributes on the given view element.
-*
-* @param {module:engine/view/downcastwriter~DowncastWriter} writer
-* @param {Object} oldViewAttributes
-* @param {Object} newViewAttributes
-* @param {module:engine/view/element~Element} viewElement
-=======
 * Helper function for the downcast converter. Updates attributes on the given view element.
 *
 * @param {module:engine/view/downcastwriter~DowncastWriter} writer The view writer.
 * @param {Object} oldViewAttributes The previous GHS attribute value.
 * @param {Object} newViewAttributes The current GHS attribute value.
 * @param {module:engine/view/element~Element} viewElement The view element to update.
->>>>>>> 8ef499a0
 */
 export function updateViewAttributes( writer, oldViewAttributes, newViewAttributes, viewElement ) {
 	if ( oldViewAttributes ) {
@@ -37,19 +28,11 @@
 }
 
 /**
-<<<<<<< HEAD
- * Helper function for downcast converter. Sets the attributes on the given view element.
- *
- * @param {module:engine/view/downcastwriter~DowncastWriter} writer
- * @param {Object} viewAttributes
- * @param {module:engine/view/element~Element} viewElement
-=======
  * Helper function for the downcast converter. Sets attributes on the given view element.
  *
  * @param {module:engine/view/downcastwriter~DowncastWriter} writer The view writer.
  * @param {Object} viewAttributes The GHS attribute value.
  * @param {module:engine/view/element~Element} viewElement The view element to update.
->>>>>>> 8ef499a0
  */
 export function setViewAttributes( writer, viewAttributes, viewElement ) {
 	if ( viewAttributes.attributes ) {
@@ -68,19 +51,11 @@
 }
 
 /**
-<<<<<<< HEAD
- * Helper function for downcast converter. Removes the attributes on the given view element.
- *
- * @param {module:engine/view/downcastwriter~DowncastWriter} writer
- * @param {Object} viewAttributes
- * @param {module:engine/view/element~Element} viewElement
-=======
  * Helper function for the downcast converter. Removes attributes on the given view element.
  *
  * @param {module:engine/view/downcastwriter~DowncastWriter} writer The view writer.
  * @param {Object} viewAttributes The GHS attribute value.
  * @param {module:engine/view/element~Element} viewElement The view element to update.
->>>>>>> 8ef499a0
  */
 export function removeViewAttributes( writer, viewAttributes, viewElement ) {
 	if ( viewAttributes.attributes ) {
@@ -123,8 +98,4 @@
 	}
 
 	return result;
-}
-
-export function setModelHtmlAttribute() {
-	throw new Error( '!!' );
 }