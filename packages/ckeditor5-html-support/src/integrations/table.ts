--- conflicted
+++ resolved
@@ -15,11 +15,7 @@
 	UpcastElementEvent,
 	ViewElement } from 'ckeditor5/src/engine';
 import { Plugin } from 'ckeditor5/src/core';
-<<<<<<< HEAD
-import { updateViewAttributes, type GHSViewAttributes } from '../conversionutils';
-=======
-import { setViewAttributes, type GHSViewAttributes } from '../utils';
->>>>>>> c1202768
+import { updateViewAttributes, type GHSViewAttributes } from '../utils';
 import DataFilter, { type DataFilterRegisterEvent } from '../datafilter';
 import { getDescendantElement } from './integrationutils';
 
