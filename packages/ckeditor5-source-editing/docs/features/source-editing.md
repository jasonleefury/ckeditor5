--- conflicted
+++ resolved
@@ -6,17 +6,7 @@
 # Source editing
 {@snippet features/source-editing-imports}
 
-<<<<<<< HEAD
-The source editing feature provides the ability for viewing and editing the source of the document. The source editing plugin is a low-level document editing interface, while all the buttons and dropdowns located in a editor's toolbar are high-level ones.
-
-The changes made to the document source will be applied to the editor's {@link framework/architecture/editing-engine data model} only, if the editor understands (via loaded plugins) the given syntax. You will lose all changes that the editor features cannot understand. For example, if the editor does not have a {@link features/horizontal-line horizontal line} plugin loaded, the `<hr>` tag added in the document source will be removed upon exit from the source editing mode.
-
-<info-box>
-	Currently, the source editing mode is supported in the {@link examples/builds/classic-editor classic editor}. The source editing feature is not compatible with {@link features/collaboration CKEditor 5 collaboration features}. If you would like to use collaboration features, but for some reason you would like to also enable source editing, please [contact us](https://ckeditor.com/contact/).
-</info-box>
-=======
 The source editing feature lets you view and edit the source of your document.
->>>>>>> 1d1c304f
 
 ## Demo
 
@@ -32,7 +22,7 @@
 
 The source editing plugin is a low-level document editing interface, while all the buttons and dropdowns located in the toolbar are high-level ones.
 
-Changes made to the document source will be applied to the editor's {@link framework/guides/architecture/editing-engine data model} only if the editor understands (via loaded plugins) the given syntax. You will lose all changes that the editor features cannot understand. For example, if the editor does not have a {@link features/horizontal-line horizontal line} plugin loaded, the `<hr>` tag added in the document source will be removed upon exit from the source editing mode.
+Changes made to the document source will be applied to the editor's {@link framework/architecture/editing-engine data model} only if the editor understands (via loaded plugins) the given syntax. You will lose all changes that the editor features cannot understand. For example, if the editor does not have a {@link features/horizontal-line horizontal line} plugin loaded, the `<hr>` tag added in the document source will be removed upon exit from the source editing mode.
 
 ## Markdown source view
 
