{
  "name": "@ckeditor/ckeditor5-markdown-gfm",
  "version": "31.1.0",
  "description": "GitHub Flavored Markdown data processor for CKEditor 5.",
  "keywords": [
    "ckeditor",
    "ckeditor5",
    "ckeditor 5",
    "ckeditor5-feature",
    "ckeditor5-plugin",
    "ckeditor5-dll"
  ],
  "main": "src/index.js",
  "dependencies": {
    "ckeditor5": "^31.1.0",
    "marked": "1.1.1",
    "turndown": "^6.0.0",
    "turndown-plugin-gfm": "^1.0.2"
  },
  "devDependencies": {
<<<<<<< HEAD
    "@ckeditor/ckeditor5-basic-styles": "^31.0.0",
    "@ckeditor/ckeditor5-code-block": "^31.0.0",
    "@ckeditor/ckeditor5-core": "^31.0.0",
    "@ckeditor/ckeditor5-dev-utils": "^26.0.0",
    "@ckeditor/ckeditor5-editor-classic": "^31.0.0",
    "@ckeditor/ckeditor5-engine": "^31.0.0",
    "@ckeditor/ckeditor5-list": "^31.0.0",
    "@ckeditor/ckeditor5-table": "^31.0.0",
    "@ckeditor/ckeditor5-theme-lark": "^31.0.0",
=======
    "@ckeditor/ckeditor5-basic-styles": "^31.1.0",
    "@ckeditor/ckeditor5-code-block": "^31.1.0",
    "@ckeditor/ckeditor5-core": "^31.1.0",
    "@ckeditor/ckeditor5-dev-utils": "^26.0.0",
    "@ckeditor/ckeditor5-editor-classic": "^31.1.0",
    "@ckeditor/ckeditor5-engine": "^31.1.0",
    "@ckeditor/ckeditor5-list": "^31.1.0",
    "@ckeditor/ckeditor5-table": "^31.1.0",
    "@ckeditor/ckeditor5-theme-lark": "^31.1.0",
>>>>>>> 814223c3
    "webpack": "^4.43.0",
    "webpack-cli": "^3.3.11"
  },
  "engines": {
    "node": ">=12.0.0",
    "npm": ">=5.7.1"
  },
  "author": "CKSource (http://cksource.com/)",
  "license": "GPL-2.0-or-later",
  "homepage": "https://ckeditor.com/ckeditor-5",
  "bugs": "https://github.com/ckeditor/ckeditor5/issues",
  "repository": {
    "type": "git",
    "url": "https://github.com/ckeditor/ckeditor5.git",
    "directory": "packages/ckeditor5-markdown-gfm"
  },
  "files": [
    "lang",
    "src",
    "theme",
    "build",
    "ckeditor5-metadata.json"
  ],
  "depcheckIgnore": [
    "collapse-whitespace",
    "jsdom",
    "void-elements",
    "block-elements"
  ],
  "scripts": {
    "dll:build": "webpack"
  }
}<|MERGE_RESOLUTION|>--- conflicted
+++ resolved
@@ -18,17 +18,6 @@
     "turndown-plugin-gfm": "^1.0.2"
   },
   "devDependencies": {
-<<<<<<< HEAD
-    "@ckeditor/ckeditor5-basic-styles": "^31.0.0",
-    "@ckeditor/ckeditor5-code-block": "^31.0.0",
-    "@ckeditor/ckeditor5-core": "^31.0.0",
-    "@ckeditor/ckeditor5-dev-utils": "^26.0.0",
-    "@ckeditor/ckeditor5-editor-classic": "^31.0.0",
-    "@ckeditor/ckeditor5-engine": "^31.0.0",
-    "@ckeditor/ckeditor5-list": "^31.0.0",
-    "@ckeditor/ckeditor5-table": "^31.0.0",
-    "@ckeditor/ckeditor5-theme-lark": "^31.0.0",
-=======
     "@ckeditor/ckeditor5-basic-styles": "^31.1.0",
     "@ckeditor/ckeditor5-code-block": "^31.1.0",
     "@ckeditor/ckeditor5-core": "^31.1.0",
@@ -38,7 +27,6 @@
     "@ckeditor/ckeditor5-list": "^31.1.0",
     "@ckeditor/ckeditor5-table": "^31.1.0",
     "@ckeditor/ckeditor5-theme-lark": "^31.1.0",
->>>>>>> 814223c3
     "webpack": "^4.43.0",
     "webpack-cli": "^3.3.11"
   },
