--- conflicted
+++ resolved
@@ -14,11 +14,7 @@
 export default version;
 
 // The second argument is not a month. It is `monthIndex` and starts from `0`.
-<<<<<<< HEAD
-export const releaseDate = new Date( 2023, 7, 10 );
-=======
 export const releaseDate = new Date( 2023, 8, 6 );
->>>>>>> 637a3345
 
 declare global {
 	// eslint-disable-next-line no-var
