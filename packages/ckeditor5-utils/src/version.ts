--- conflicted
+++ resolved
@@ -25,11 +25,7 @@
 if ( globalThis.CKEDITOR_VERSION ) {
 	/**
 	 * The best solution to avoid this error is migrating your CKEditor&nbsp;5 instance to
-<<<<<<< HEAD
-	 * {@glink updating/new-installation-methods new installation methods}.
-=======
 	 * {@glink updating/nim-migration/migration-to-new-installation-methods new installation methods}.
->>>>>>> e9ac15f6
 	 *
 	 * Mentioned below are predefined builds, which are a deprecated installation method. The solutions
 	 * provided are kept here for legacy support only.
