--- conflicted
+++ resolved
@@ -18,14 +18,9 @@
 
 import type { Model } from '@ckeditor/ckeditor5-engine';
 import type { FocusTracker, Locale } from '@ckeditor/ckeditor5-utils';
-<<<<<<< HEAD
-import type ViewCollection from '../viewcollection';
-import type { ColorSelectorExecuteEvent, ColorSelectorColorPickerShowEvent } from './colorselectorview';
-import { icons } from '@ckeditor/ckeditor5-core';
-=======
 import type ViewCollection from '../viewcollection.js';
 import type { ColorSelectorExecuteEvent, ColorSelectorColorPickerShowEvent } from './colorselectorview.js';
->>>>>>> 36453ab8
+import { icons } from '@ckeditor/ckeditor5-core';
 
 const { eraser: removeButtonIcon, colorPalette: colorPaletteIcon } = icons;
 
