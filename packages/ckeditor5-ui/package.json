{
  "name": "@ckeditor/ckeditor5-ui",
  "version": "37.1.0",
  "description": "The UI framework and standard UI library of CKEditor 5.",
  "keywords": [
    "ckeditor",
    "ckeditor5",
    "ckeditor 5",
    "ckeditor5-lib",
    "ckeditor5-dll"
  ],
  "main": "src/index.ts",
  "dependencies": {
    "@ckeditor/ckeditor5-core": "^37.1.0",
    "@ckeditor/ckeditor5-utils": "^37.1.0",
    "color-convert": "2.0.1",
    "color-parse": "1.4.2",
    "lodash-es": "^4.17.15",
    "vanilla-colorful": "0.7.2"
  },
  "devDependencies": {
    "@ckeditor/ckeditor5-basic-styles": "^37.1.0",
    "@ckeditor/ckeditor5-block-quote": "^37.1.0",
    "@ckeditor/ckeditor5-editor-balloon": "^37.1.0",
    "@ckeditor/ckeditor5-editor-classic": "^37.1.0",
    "@ckeditor/ckeditor5-engine": "^37.1.0",
    "@ckeditor/ckeditor5-enter": "^37.1.0",
    "@ckeditor/ckeditor5-essentials": "^37.1.0",
    "@ckeditor/ckeditor5-find-and-replace": "^37.1.0",
    "@ckeditor/ckeditor5-font": "^37.1.0",
    "@ckeditor/ckeditor5-heading": "^37.1.0",
    "@ckeditor/ckeditor5-horizontal-line": "^37.1.0",
    "@ckeditor/ckeditor5-image": "^37.1.0",
    "@ckeditor/ckeditor5-link": "^37.1.0",
    "@ckeditor/ckeditor5-list": "^37.1.0",
    "@ckeditor/ckeditor5-mention": "^37.1.0",
    "@ckeditor/ckeditor5-paragraph": "^37.1.0",
<<<<<<< HEAD
    "@ckeditor/ckeditor5-source-editing": "^37.1.0",
    "@ckeditor/ckeditor5-horizontal-line": "^37.1.0",
=======
>>>>>>> d62bdc0a
    "@ckeditor/ckeditor5-table": "^37.1.0",
    "@ckeditor/ckeditor5-typing": "^37.1.0",
    "@types/color-convert": "2.0.0",
    "typescript": "^4.8.4",
    "webpack": "^5.58.1",
    "webpack-cli": "^4.9.0"
  },
  "engines": {
    "node": ">=16.0.0",
    "npm": ">=5.7.1"
  },
  "author": "CKSource (http://cksource.com/)",
  "license": "GPL-2.0-or-later",
  "homepage": "https://ckeditor.com/ckeditor-5",
  "bugs": "https://github.com/ckeditor/ckeditor5/issues",
  "repository": {
    "type": "git",
    "url": "https://github.com/ckeditor/ckeditor5.git",
    "directory": "packages/ckeditor5-ui"
  },
  "files": [
    "lang",
    "src/**/*.js",
    "src/**/*.d.ts",
    "theme",
    "ckeditor5-metadata.json",
    "CHANGELOG.md"
  ],
  "scripts": {
    "build": "tsc -p ./tsconfig.json",
    "postversion": "npm run build"
  }
}<|MERGE_RESOLUTION|>--- conflicted
+++ resolved
@@ -35,11 +35,7 @@
     "@ckeditor/ckeditor5-list": "^37.1.0",
     "@ckeditor/ckeditor5-mention": "^37.1.0",
     "@ckeditor/ckeditor5-paragraph": "^37.1.0",
-<<<<<<< HEAD
     "@ckeditor/ckeditor5-source-editing": "^37.1.0",
-    "@ckeditor/ckeditor5-horizontal-line": "^37.1.0",
-=======
->>>>>>> d62bdc0a
     "@ckeditor/ckeditor5-table": "^37.1.0",
     "@ckeditor/ckeditor5-typing": "^37.1.0",
     "@types/color-convert": "2.0.0",
