{
  "name": "@ckeditor/ckeditor5-ui",
  "version": "38.0.0",
  "description": "The UI framework and standard UI library of CKEditor 5.",
  "keywords": [
    "ckeditor",
    "ckeditor5",
    "ckeditor 5",
    "ckeditor5-lib",
    "ckeditor5-dll"
  ],
  "main": "src/index.ts",
  "dependencies": {
<<<<<<< HEAD
    "@ckeditor/ckeditor5-core": "^37.1.0",
    "@ckeditor/ckeditor5-utils": "^37.1.0",
=======
    "@ckeditor/ckeditor5-core": "^38.0.0",
    "@ckeditor/ckeditor5-utils": "^38.0.0",
>>>>>>> d91af254
    "color-convert": "2.0.1",
    "color-parse": "1.4.2",
    "lodash-es": "^4.17.15",
    "vanilla-colorful": "0.7.2"
  },
  "devDependencies": {
<<<<<<< HEAD
    "@ckeditor/ckeditor5-basic-styles": "^37.1.0",
    "@ckeditor/ckeditor5-block-quote": "^37.1.0",
    "@ckeditor/ckeditor5-editor-balloon": "^37.1.0",
    "@ckeditor/ckeditor5-editor-classic": "^37.1.0",
    "@ckeditor/ckeditor5-engine": "^37.1.0",
    "@ckeditor/ckeditor5-enter": "^37.1.0",
    "@ckeditor/ckeditor5-essentials": "^37.1.0",
    "@ckeditor/ckeditor5-find-and-replace": "^37.1.0",
    "@ckeditor/ckeditor5-font": "^37.1.0",
    "@ckeditor/ckeditor5-heading": "^37.1.0",
    "@ckeditor/ckeditor5-horizontal-line": "^37.1.0",
    "@ckeditor/ckeditor5-image": "^37.1.0",
    "@ckeditor/ckeditor5-link": "^37.1.0",
    "@ckeditor/ckeditor5-list": "^37.1.0",
    "@ckeditor/ckeditor5-mention": "^37.1.0",
    "@ckeditor/ckeditor5-paragraph": "^37.1.0",
    "@ckeditor/ckeditor5-table": "^37.1.0",
    "@ckeditor/ckeditor5-typing": "^37.1.0",
=======
    "@ckeditor/ckeditor5-basic-styles": "^38.0.0",
    "@ckeditor/ckeditor5-block-quote": "^38.0.0",
    "@ckeditor/ckeditor5-editor-balloon": "^38.0.0",
    "@ckeditor/ckeditor5-editor-classic": "^38.0.0",
    "@ckeditor/ckeditor5-engine": "^38.0.0",
    "@ckeditor/ckeditor5-enter": "^38.0.0",
    "@ckeditor/ckeditor5-essentials": "^38.0.0",
    "@ckeditor/ckeditor5-find-and-replace": "^38.0.0",
    "@ckeditor/ckeditor5-font": "^38.0.0",
    "@ckeditor/ckeditor5-heading": "^38.0.0",
    "@ckeditor/ckeditor5-horizontal-line": "^38.0.0",
    "@ckeditor/ckeditor5-image": "^38.0.0",
    "@ckeditor/ckeditor5-link": "^38.0.0",
    "@ckeditor/ckeditor5-list": "^38.0.0",
    "@ckeditor/ckeditor5-mention": "^38.0.0",
    "@ckeditor/ckeditor5-paragraph": "^38.0.0",
    "@ckeditor/ckeditor5-source-editing": "^38.0.0",
    "@ckeditor/ckeditor5-table": "^38.0.0",
    "@ckeditor/ckeditor5-typing": "^38.0.0",
>>>>>>> d91af254
    "@types/color-convert": "2.0.0",
    "typescript": "^4.8.4",
    "webpack": "^5.58.1",
    "webpack-cli": "^4.9.0"
  },
  "engines": {
    "node": ">=16.0.0",
    "npm": ">=5.7.1"
  },
  "author": "CKSource (http://cksource.com/)",
  "license": "GPL-2.0-or-later",
  "homepage": "https://ckeditor.com/ckeditor-5",
  "bugs": "https://github.com/ckeditor/ckeditor5/issues",
  "repository": {
    "type": "git",
    "url": "https://github.com/ckeditor/ckeditor5.git",
    "directory": "packages/ckeditor5-ui"
  },
  "files": [
    "lang",
    "src/**/*.js",
    "src/**/*.d.ts",
    "theme",
    "ckeditor5-metadata.json",
    "CHANGELOG.md"
  ],
  "scripts": {
    "build": "tsc -p ./tsconfig.json",
    "postversion": "npm run build"
  }
}<|MERGE_RESOLUTION|>--- conflicted
+++ resolved
@@ -11,39 +11,14 @@
   ],
   "main": "src/index.ts",
   "dependencies": {
-<<<<<<< HEAD
-    "@ckeditor/ckeditor5-core": "^37.1.0",
-    "@ckeditor/ckeditor5-utils": "^37.1.0",
-=======
     "@ckeditor/ckeditor5-core": "^38.0.0",
     "@ckeditor/ckeditor5-utils": "^38.0.0",
->>>>>>> d91af254
     "color-convert": "2.0.1",
     "color-parse": "1.4.2",
     "lodash-es": "^4.17.15",
     "vanilla-colorful": "0.7.2"
   },
   "devDependencies": {
-<<<<<<< HEAD
-    "@ckeditor/ckeditor5-basic-styles": "^37.1.0",
-    "@ckeditor/ckeditor5-block-quote": "^37.1.0",
-    "@ckeditor/ckeditor5-editor-balloon": "^37.1.0",
-    "@ckeditor/ckeditor5-editor-classic": "^37.1.0",
-    "@ckeditor/ckeditor5-engine": "^37.1.0",
-    "@ckeditor/ckeditor5-enter": "^37.1.0",
-    "@ckeditor/ckeditor5-essentials": "^37.1.0",
-    "@ckeditor/ckeditor5-find-and-replace": "^37.1.0",
-    "@ckeditor/ckeditor5-font": "^37.1.0",
-    "@ckeditor/ckeditor5-heading": "^37.1.0",
-    "@ckeditor/ckeditor5-horizontal-line": "^37.1.0",
-    "@ckeditor/ckeditor5-image": "^37.1.0",
-    "@ckeditor/ckeditor5-link": "^37.1.0",
-    "@ckeditor/ckeditor5-list": "^37.1.0",
-    "@ckeditor/ckeditor5-mention": "^37.1.0",
-    "@ckeditor/ckeditor5-paragraph": "^37.1.0",
-    "@ckeditor/ckeditor5-table": "^37.1.0",
-    "@ckeditor/ckeditor5-typing": "^37.1.0",
-=======
     "@ckeditor/ckeditor5-basic-styles": "^38.0.0",
     "@ckeditor/ckeditor5-block-quote": "^38.0.0",
     "@ckeditor/ckeditor5-editor-balloon": "^38.0.0",
@@ -63,7 +38,6 @@
     "@ckeditor/ckeditor5-source-editing": "^38.0.0",
     "@ckeditor/ckeditor5-table": "^38.0.0",
     "@ckeditor/ckeditor5-typing": "^38.0.0",
->>>>>>> d91af254
     "@types/color-convert": "2.0.0",
     "typescript": "^4.8.4",
     "webpack": "^5.58.1",
