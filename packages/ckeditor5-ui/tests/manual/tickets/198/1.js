/**
<<<<<<< HEAD
 * @license Copyright (c) 2003-2022, CKSource - Frederico Knabben. All rights reserved.
=======
 * @license Copyright (c) 2003-2022, CKSource Holding sp. z o.o. All rights reserved.
>>>>>>> e391ddb7
 * For licensing, see LICENSE.md or https://ckeditor.com/legal/ckeditor-oss-license
 */

/* globals console:false, document, setTimeout */

import ClassicEditor from '@ckeditor/ckeditor5-editor-classic/src/classiceditor';
import ArticlePluginSet from '@ckeditor/ckeditor5-core/tests/_utils/articlepluginset';
import BalloonToolbar from '../../../../src/toolbar/balloon/balloontoolbar';

// Editor for the external insert.
ClassicEditor
	.create( document.querySelector( '#editor-insert' ), {
		image: { toolbar: [ 'toggleImageCaption', 'imageTextAlternative' ] },
		plugins: [ ArticlePluginSet, BalloonToolbar ],
		toolbar: [ 'undo', 'redo' ],
		balloonToolbar: [ 'bold', 'italic' ]
	} )
	.then( editor => {
		const element = document.querySelector( '#button-insert' );

		element.addEventListener( 'click', () => {
			element.disabled = true;
			startExternalInsert( editor );
		} );
	} )
	.catch( err => console.error( err.stack ) );

// Editor for the external delete.
ClassicEditor
	.create( document.querySelector( '#editor-delete' ), {
		image: { toolbar: [ 'toggleImageCaption', 'imageTextAlternative' ] },
		plugins: [ ArticlePluginSet, BalloonToolbar ],
		toolbar: [ 'undo', 'redo' ],
		balloonToolbar: [ 'bold', 'italic' ]
	} )
	.then( editor => {
		const element = document.querySelector( '#button-delete' );

		element.addEventListener( 'click', () => {
			element.disabled = true;
			startExternalDelete( editor );
		} );
	} )
	.catch( err => console.error( err.stack ) );

function wait( delay ) {
	return new Promise( resolve => {
		setTimeout( () => resolve(), delay );
	} );
}

function startExternalInsert( editor ) {
	const model = editor.model;

	function type( path, text ) {
		return new Promise( resolve => {
			let position = model.createPositionFromPath( model.document.getRoot(), path );
			let index = 0;

			function typing() {
				wait( 40 ).then( () => {
					model.enqueueChange( { isUndoable: false }, writer => {
						writer.insertText( text[ index ], position );
						position = position.getShiftedBy( 1 );

						const nextLetter = text[ ++index ];

						if ( nextLetter ) {
							typing( nextLetter );
						} else {
							index = 0;
							resolve();
						}
					} );
				} );
			}

			typing();
		} );
	}

	function insertNewLine( path ) {
		return wait( 200 ).then( () => {
			model.enqueueChange( { isUndoable: false }, writer => {
				writer.insertElement( 'paragraph', writer.createPositionFromPath( model.document.getRoot(), path ) );
			} );

			return Promise.resolve();
		} );
	}

	wait( 3000 )
		.then( () => type( [ 0, 36 ], 'This specification defines the 5th major revision of the core language of the World Wide Web. ' ) )
		.then( () => insertNewLine( [ 0 ] ) )
		.then( () => type( [ 0, 0 ], 'a' ) )
		.then( () => insertNewLine( [ 1 ] ) )
		.then( () => type( [ 1, 0 ], 'b' ) )
		.then( () => insertNewLine( [ 2 ] ) )
		.then( () => type( [ 2, 0 ], 'c' ) )
		.then( () => insertNewLine( [ 0 ] ) )
		.then( () => type( [ 0, 0 ], 'DONE :)' ) );
}

function startExternalDelete( editor ) {
	const model = editor.model;

	wait( 3000 ).then( () => {
		model.enqueueChange( { isUndoable: false }, writer => {
			const start = writer.createPositionFromPath( model.document.getRoot(), [ 1 ] );

			writer.remove( writer.createRange( start, start.getShiftedBy( 1 ) ) );
		} );
	} );
}<|MERGE_RESOLUTION|>--- conflicted
+++ resolved
@@ -1,9 +1,5 @@
 /**
-<<<<<<< HEAD
- * @license Copyright (c) 2003-2022, CKSource - Frederico Knabben. All rights reserved.
-=======
  * @license Copyright (c) 2003-2022, CKSource Holding sp. z o.o. All rights reserved.
->>>>>>> e391ddb7
  * For licensing, see LICENSE.md or https://ckeditor.com/legal/ckeditor-oss-license
  */
 
@@ -65,7 +61,7 @@
 
 			function typing() {
 				wait( 40 ).then( () => {
-					model.enqueueChange( { isUndoable: false }, writer => {
+					model.enqueueChange( 'transparent', writer => {
 						writer.insertText( text[ index ], position );
 						position = position.getShiftedBy( 1 );
 
@@ -87,7 +83,7 @@
 
 	function insertNewLine( path ) {
 		return wait( 200 ).then( () => {
-			model.enqueueChange( { isUndoable: false }, writer => {
+			model.enqueueChange( 'transparent', writer => {
 				writer.insertElement( 'paragraph', writer.createPositionFromPath( model.document.getRoot(), path ) );
 			} );
 
@@ -111,7 +107,7 @@
 	const model = editor.model;
 
 	wait( 3000 ).then( () => {
-		model.enqueueChange( { isUndoable: false }, writer => {
+		model.enqueueChange( 'transparent', writer => {
 			const start = writer.createPositionFromPath( model.document.getRoot(), [ 1 ] );
 
 			writer.remove( writer.createRange( start, start.getShiftedBy( 1 ) ) );
