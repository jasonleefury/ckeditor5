/**
 * @license Copyright (c) 2003-2018, CKSource - Frederico Knabben. All rights reserved.
 * For licensing, see LICENSE.md.
 */

import ClassicTestEditor from '@ckeditor/ckeditor5-core/tests/_utils/classictesteditor';
import BalloonToolbar from '../../../src/toolbar/balloon/balloontoolbar';
import ContextualBalloon from '../../../src/panel/balloon/contextualballoon';
import BalloonPanelView from '../../../src/panel/balloon/balloonpanelview';
import ToolbarView from '../../../src/toolbar/toolbarview';
import Plugin from '@ckeditor/ckeditor5-core/src/plugin';
import Bold from '@ckeditor/ckeditor5-basic-styles/src/bold';
import Italic from '@ckeditor/ckeditor5-basic-styles/src/italic';
import Underline from '@ckeditor/ckeditor5-basic-styles/src/underline';
import Paragraph from '@ckeditor/ckeditor5-paragraph/src/paragraph';

import { setData } from '@ckeditor/ckeditor5-engine/src/dev-utils/model';
import { stringify as viewStringify } from '@ckeditor/ckeditor5-engine/src/dev-utils/view';

/* global document, setTimeout, window */

describe( 'BalloonToolbar', () => {
	let sandbox, editor, model, selection, editingView, balloonToolbar, balloon, editorElement;

	beforeEach( () => {
		sandbox = sinon.sandbox.create();

		editorElement = document.createElement( 'div' );
		document.body.appendChild( editorElement );

		return ClassicTestEditor
			.create( editorElement, {
				plugins: [ Paragraph, Bold, Italic, BalloonToolbar ],
				balloonToolbar: [ 'bold', 'italic' ]
			} )
			.then( newEditor => {
				editor = newEditor;
				model = editor.model;
				editingView = editor.editing.view;
				selection = model.document.selection;
				balloonToolbar = editor.plugins.get( BalloonToolbar );
				balloon = editor.plugins.get( ContextualBalloon );

				editingView.attachDomRoot( editorElement );

				// There is no point to execute BalloonPanelView attachTo and pin methods so lets override it.
				sandbox.stub( balloon.view, 'attachTo' ).returns( {} );
				sandbox.stub( balloon.view, 'pin' ).returns( {} );

				// Focus the engine.
				editingView.document.isFocused = true;
				editingView.getDomRoot().focus();

				// Remove all selection ranges from DOM before testing.
				window.getSelection().removeAllRanges();
			} );
	} );

	afterEach( () => {
		sandbox.restore();
		editorElement.remove();

		return editor.destroy();
	} );

	it( 'should create a plugin instance', () => {
		expect( balloonToolbar ).to.instanceOf( Plugin );
		expect( balloonToolbar ).to.instanceOf( BalloonToolbar );
		expect( balloonToolbar.toolbarView ).to.instanceof( ToolbarView );
		expect( balloonToolbar.toolbarView.element.classList.contains( 'ck-toolbar_floating' ) ).to.be.true;
	} );

	it( 'should load ContextualBalloon', () => {
		expect( balloon ).to.instanceof( ContextualBalloon );
	} );

	it( 'should create components from config', () => {
		expect( balloonToolbar.toolbarView.items ).to.length( 2 );
	} );

	it( 'should accept the extended format of the toolbar config', () => {
		const editorElement = document.createElement( 'div' );
		document.body.appendChild( editorElement );

		return ClassicTestEditor
			.create( editorElement, {
				plugins: [ Paragraph, Bold, Italic, Underline, BalloonToolbar ],
				balloonToolbar: {
					items: [ 'bold', 'italic', 'underline' ]
				}
			} )
			.then( editor => {
				const balloonToolbar = editor.plugins.get( BalloonToolbar );

				expect( balloonToolbar.toolbarView.items ).to.length( 3 );

				editorElement.remove();

				return editor.destroy();
			} );
	} );

	it( 'should fire internal `_selectionChangeDebounced` event 200 ms after last selection change', done => {
		// This test uses setTimeout to test lodash#debounce because sinon fake timers
		// doesn't work with lodash. Lodash keeps time related stuff in a closure
		// and sinon is not able to override it.

		const spy = sandbox.spy();
		setData( model, '<paragraph>[bar]</paragraph>' );
		balloonToolbar.on( '_selectionChangeDebounced', spy );

		selection.fire( 'change:range', {} );

		// Not yet.
		sinon.assert.notCalled( spy );

		// Lets wait 100 ms.
		setTimeout( () => {
			// Still not yet.
			sinon.assert.notCalled( spy );

			// Fire event one more time.
			selection.fire( 'change:range', {} );

			// Another 100 ms waiting.
			setTimeout( () => {
				// Still not yet.
				sinon.assert.notCalled( spy );

				// Another waiting.
				setTimeout( () => {
					// And here it is.
					sinon.assert.calledOnce( spy );
					done();
				}, 110 );
			}, 101 );
		}, 100 );
	} );

	describe( 'pluginName', () => {
		it( 'should return plugin by its name', () => {
			expect( editor.plugins.get( 'BalloonToolbar' ) ).to.equal( balloonToolbar );
		} );
	} );

	describe( 'show()', () => {
		let balloonAddSpy, backwardSelectionRect, forwardSelectionRect;

		beforeEach( () => {
			backwardSelectionRect = {
				top: 100,
				height: 10,
				bottom: 110,
				left: 200,
				width: 50,
				right: 250
			};

			forwardSelectionRect = {
				top: 200,
				height: 10,
				bottom: 210,
				left: 200,
				width: 50,
				right: 250
			};

			stubSelectionRects( [
				backwardSelectionRect,
				forwardSelectionRect
			] );

			balloonAddSpy = sandbox.spy( balloon, 'add' );
			editingView.document.isFocused = true;
		} );

		it( 'should add #toolbarView to the #_balloon and attach the #_balloon to the selection for the forward selection', () => {
			setData( model, '<paragraph>b[a]r</paragraph>' );

			const defaultPositions = BalloonPanelView.defaultPositions;

			balloonToolbar.show();

			sinon.assert.calledWith( balloonAddSpy, {
				view: balloonToolbar.toolbarView,
				balloonClassName: 'ck-toolbar-container',
				position: {
					target: sinon.match.func,
					positions: [
						defaultPositions.southEastArrowNorth,
						defaultPositions.southEastArrowNorthEast,
						defaultPositions.southEastArrowNorthWest,
						defaultPositions.northEastArrowSouth,
						defaultPositions.northEastArrowSouthEast,
						defaultPositions.northEastArrowSouthWest
					]
				}
			} );

			expect( balloonAddSpy.firstCall.args[ 0 ].position.target() ).to.deep.equal( forwardSelectionRect );
		} );

		// https://github.com/ckeditor/ckeditor5-ui/issues/385
		it( 'should attach the #_balloon to the last range in a case of multi-range forward selection', () => {
			setData( model, '<paragraph>b[ar]</paragraph><paragraph>[bi]z</paragraph>' );

			balloonToolbar.show();

			// Because attaching and pinning BalloonPanelView is stubbed for test
			// we need to manually call function that counting rect.
			const targetRect = balloonAddSpy.firstCall.args[ 0 ].position.target();

			const targetViewRange = editingView.domConverter.viewRangeToDom.lastCall.args[ 0 ];

			expect( viewStringify( targetViewRange.root, targetViewRange ) ).to.equal( '<div><p>bar</p><p>{bi}z</p></div>' );
			expect( targetRect ).to.deep.equal( forwardSelectionRect );
		} );

		// https://github.com/ckeditor/ckeditor5-ui/issues/308
		it( 'should ignore the zero-width orphan rect if there another one preceding it for the forward selection', () => {
			// Restore previous stubSelectionRects() call.
			editingView.domConverter.viewRangeToDom.restore();

			// Simulate an "orphan" rect preceded by a "correct" one.
			stubSelectionRects( [
				forwardSelectionRect,
				{ width: 0 }
			] );

			setData( model, '<paragraph>b[a]r</paragraph>' );

			balloonToolbar.show();
			expect( balloonAddSpy.firstCall.args[ 0 ].position.target() ).to.deep.equal( forwardSelectionRect );
		} );

		it( 'should add #toolbarView to the #_balloon and attach the #_balloon to the selection for the backward selection', () => {
			setData( model, '<paragraph>b[a]r</paragraph>', { lastRangeBackward: true } );

			const defaultPositions = BalloonPanelView.defaultPositions;

			balloonToolbar.show();

			sinon.assert.calledWithExactly( balloonAddSpy, {
				view: balloonToolbar.toolbarView,
				balloonClassName: 'ck-toolbar-container',
				position: {
					target: sinon.match.func,
					positions: [
						defaultPositions.northWestArrowSouth,
						defaultPositions.northWestArrowSouthWest,
						defaultPositions.northWestArrowSouthEast,
						defaultPositions.southWestArrowNorth,
						defaultPositions.southWestArrowNorthWest,
						defaultPositions.southWestArrowNorthEast
					]
				}
			} );

			expect( balloonAddSpy.firstCall.args[ 0 ].position.target() ).to.deep.equal( backwardSelectionRect );
		} );

		// https://github.com/ckeditor/ckeditor5-ui/issues/385
		it( 'should attach the #_balloon to the first range in a case of multi-range backward selection', () => {
			setData( model, '<paragraph>b[ar]</paragraph><paragraph>[bi]z</paragraph>', { lastRangeBackward: true } );

			balloonToolbar.show();

			// Because attaching and pinning BalloonPanelView is stubbed for test
			// we need to manually call function that counting rect.
			const targetRect = balloonAddSpy.firstCall.args[ 0 ].position.target();

			const targetViewRange = editingView.domConverter.viewRangeToDom.lastCall.args[ 0 ];

			expect( viewStringify( targetViewRange.root, targetViewRange ) ).to.equal( '<div><p>b{ar}</p><p>biz</p></div>' );
			expect( targetRect ).to.deep.equal( backwardSelectionRect );
		} );

<<<<<<< HEAD
		it( 'should update balloon position on view#render event when #toolbarView is already added to the #_balloon', () => {
=======
		it( 'should update balloon position on ui#update event while balloon is added to the #_balloon', () => {
>>>>>>> aecb871e
			setData( model, '<paragraph>b[a]r</paragraph>' );

			const spy = sandbox.spy( balloon, 'updatePosition' );

			editor.ui.fire( 'update' );

			balloonToolbar.show();
			sinon.assert.notCalled( spy );

			editor.ui.fire( 'update' );
			sinon.assert.calledOnce( spy );
		} );

		it( 'should not add #toolbarView to the #_balloon more than once', () => {
			setData( model, '<paragraph>b[a]r</paragraph>' );

			balloonToolbar.show();
			balloonToolbar.show();
			sinon.assert.calledOnce( balloonAddSpy );
		} );

		it( 'should not add #toolbarView to the #_balloon when the selection is collapsed', () => {
			setData( model, '<paragraph>b[]ar</paragraph>' );

			balloonToolbar.show();
			sinon.assert.notCalled( balloonAddSpy );
		} );

		it( 'should not add #toolbarView to the #_balloon when all components inside #toolbarView are disabled', () => {
			Array.from( balloonToolbar.toolbarView.items ).forEach( item => {
				item.isEnabled = false;
			} );
			setData( model, '<paragraph>b[a]r</paragraph>' );

			balloonToolbar.show();
			sinon.assert.notCalled( balloonAddSpy );
		} );

		it( 'should add #toolbarView to the #_balloon when at least one component inside does not have #isEnabled interface', () => {
			Array.from( balloonToolbar.toolbarView.items ).forEach( item => {
				item.isEnabled = false;
			} );

			delete balloonToolbar.toolbarView.items.get( 0 ).isEnabled;

			setData( model, '<paragraph>b[a]r</paragraph>' );

			balloonToolbar.show();
			sinon.assert.calledOnce( balloonAddSpy );
		} );
	} );

	describe( 'hide()', () => {
		let removeBalloonSpy;

		beforeEach( () => {
			removeBalloonSpy = sandbox.stub( balloon, 'remove' ).returns( {} );
			editingView.document.isFocused = true;
		} );

		it( 'should remove #toolbarView from the #_balloon', () => {
			setData( model, '<paragraph>b[a]r</paragraph>' );

			balloonToolbar.show();

			balloonToolbar.hide();
			sinon.assert.calledWithExactly( removeBalloonSpy, balloonToolbar.toolbarView );
		} );

		it( 'should stop update balloon position on ui#update event', () => {
			setData( model, '<paragraph>b[a]r</paragraph>' );

			const spy = sandbox.spy( balloon, 'updatePosition' );

			balloonToolbar.show();
			balloonToolbar.hide();

			editor.ui.fire( 'update' );
			sinon.assert.notCalled( spy );
		} );

		it( 'should not remove #toolbarView when is not added to the #_balloon', () => {
			balloonToolbar.hide();

			sinon.assert.notCalled( removeBalloonSpy );
		} );
	} );

	describe( 'destroy()', () => {
		it( 'can be called multiple times', () => {
			expect( () => {
				balloonToolbar.destroy();
				balloonToolbar.destroy();
			} ).to.not.throw();
		} );

		it( 'should not fire `_selectionChangeDebounced` after plugin destroy', done => {
			const spy = sandbox.spy();

			balloonToolbar.on( '_selectionChangeDebounced', spy );

			selection.fire( 'change:range', { directChange: true } );

			balloonToolbar.destroy();

			setTimeout( () => {
				sinon.assert.notCalled( spy );
				done();
			}, 200 );
		} );
	} );

	describe( 'show and hide triggers', () => {
		let showPanelSpy, hidePanelSpy;

		beforeEach( () => {
			setData( model, '<paragraph>[bar]</paragraph>' );

			showPanelSpy = sandbox.spy( balloonToolbar, 'show' );
			hidePanelSpy = sandbox.spy( balloonToolbar, 'hide' );
		} );

		it( 'should show when selection stops changing', () => {
			sinon.assert.notCalled( showPanelSpy );
			sinon.assert.notCalled( hidePanelSpy );

			balloonToolbar.fire( '_selectionChangeDebounced' );

			sinon.assert.calledOnce( showPanelSpy );
			sinon.assert.notCalled( hidePanelSpy );
		} );

		it( 'should not show when selection stops changing when editable is blurred', () => {
			sinon.assert.notCalled( showPanelSpy );
			sinon.assert.notCalled( hidePanelSpy );

			editingView.document.isFocused = false;
			balloonToolbar.fire( '_selectionChangeDebounced' );

			sinon.assert.notCalled( showPanelSpy );
			sinon.assert.notCalled( hidePanelSpy );
		} );

		it( 'should hide when selection starts changing by a direct change', () => {
			balloonToolbar.fire( '_selectionChangeDebounced' );

			sinon.assert.calledOnce( showPanelSpy );
			sinon.assert.notCalled( hidePanelSpy );

			selection.fire( 'change:range', { directChange: true } );

			sinon.assert.calledOnce( showPanelSpy );
			sinon.assert.calledOnce( hidePanelSpy );
		} );

		it( 'should not hide when selection starts changing by an indirect change', () => {
			balloonToolbar.fire( '_selectionChangeDebounced' );

			sinon.assert.calledOnce( showPanelSpy );
			sinon.assert.notCalled( hidePanelSpy );

			selection.fire( 'change:range', { directChange: false } );

			sinon.assert.calledOnce( showPanelSpy );
			sinon.assert.notCalled( hidePanelSpy );
		} );

		it( 'should hide when selection starts changing by an indirect change but has changed to collapsed', () => {
			balloonToolbar.fire( '_selectionChangeDebounced' );

			sinon.assert.calledOnce( showPanelSpy );
			sinon.assert.notCalled( hidePanelSpy );

			// Collapse range silently (without firing `change:range` { directChange: true } event).
			const range = selection._ranges[ 0 ];
			range.end = range.start;

			selection.fire( 'change:range', { directChange: false } );

			sinon.assert.calledOnce( showPanelSpy );
			sinon.assert.calledOnce( hidePanelSpy );
		} );

		it( 'should hide on editable blur', () => {
			editingView.document.isFocused = true;

			balloonToolbar.fire( '_selectionChangeDebounced' );

			const stub = sandbox.stub( balloon, 'visibleView' ).get( () => balloonToolbar.toolbarView );

			sinon.assert.calledOnce( showPanelSpy );
			sinon.assert.notCalled( hidePanelSpy );

			editingView.document.isFocused = false;

			sinon.assert.calledOnce( showPanelSpy );
			sinon.assert.calledOnce( hidePanelSpy );

			stub.restore();
		} );

		it( 'should not hide on editable blur when #toolbarView is not visible', () => {
			editingView.document.isFocused = true;

			balloonToolbar.fire( '_selectionChangeDebounced' );

			const stub = sandbox.stub( balloon, 'visibleView' ).get( () => null );

			sinon.assert.calledOnce( showPanelSpy );
			sinon.assert.notCalled( hidePanelSpy );

			editingView.document.isFocused = false;

			sinon.assert.calledOnce( showPanelSpy );
			sinon.assert.notCalled( hidePanelSpy );

			stub.restore();
		} );

		it( 'should show when editable gets focus', () => {
			editingView.document.isFocused = false;

			sinon.assert.notCalled( showPanelSpy );
			sinon.assert.notCalled( hidePanelSpy );

			editingView.document.isFocused = true;

			sinon.assert.calledOnce( showPanelSpy );
			sinon.assert.notCalled( hidePanelSpy );
		} );
	} );

	describe( 'show event', () => {
		it( 'should fire `show` event just before panel shows', () => {
			const spy = sandbox.spy();

			balloonToolbar.on( 'show', spy );
			setData( model, '<paragraph>b[a]r</paragraph>' );

			balloonToolbar.show();
			sinon.assert.calledOnce( spy );
		} );

		it( 'should not show the panel when `show` event is stopped', () => {
			const balloonAddSpy = sandbox.spy( balloon, 'add' );

			setData( model, '<paragraph>b[a]r</paragraph>' );

			balloonToolbar.on( 'show', evt => evt.stop(), { priority: 'high' } );

			balloonToolbar.show();
			sinon.assert.notCalled( balloonAddSpy );
		} );
	} );

	function stubSelectionRects( rects ) {
		const originalViewRangeToDom = editingView.domConverter.viewRangeToDom;

		// Mock selection rect.
		sandbox.stub( editingView.domConverter, 'viewRangeToDom' ).callsFake( ( ...args ) => {
			const domRange = originalViewRangeToDom.apply( editingView.domConverter, args );

			sandbox.stub( domRange, 'getClientRects' )
				.returns( rects );

			return domRange;
		} );
	}
} );<|MERGE_RESOLUTION|>--- conflicted
+++ resolved
@@ -275,11 +275,7 @@
 			expect( targetRect ).to.deep.equal( backwardSelectionRect );
 		} );
 
-<<<<<<< HEAD
-		it( 'should update balloon position on view#render event when #toolbarView is already added to the #_balloon', () => {
-=======
-		it( 'should update balloon position on ui#update event while balloon is added to the #_balloon', () => {
->>>>>>> aecb871e
+		it( 'should update balloon position on ui#update event when #toolbarView is already added to the #_balloon', () => {
 			setData( model, '<paragraph>b[a]r</paragraph>' );
 
 			const spy = sandbox.spy( balloon, 'updatePosition' );
