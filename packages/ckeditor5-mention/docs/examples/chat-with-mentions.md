--- conflicted
+++ resolved
@@ -32,11 +32,7 @@
 	Link,
 	Mention,
 	Paragraph
-<<<<<<< HEAD
-	} from 'ckeditor5';
-=======
 } from 'ckeditor5';
->>>>>>> e9ac15f6
 
 ClassicEditor
 	.create( document.querySelector( '.chat__editor' ), {
