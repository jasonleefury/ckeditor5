--- conflicted
+++ resolved
@@ -16,19 +16,11 @@
     "lodash-es": "^4.17.15"
   },
   "devDependencies": {
-<<<<<<< HEAD
-    "@ckeditor/ckeditor5-core": "^29.0.0",
-    "@ckeditor/ckeditor5-dev-utils": "^25.3.0",
-    "@ckeditor/ckeditor5-editor-classic": "^29.0.0",
-    "@ckeditor/ckeditor5-paragraph": "^29.0.0",
-    "@ckeditor/ckeditor5-theme-lark": "^29.0.0",
-=======
     "@ckeditor/ckeditor5-core": "^29.1.0",
     "@ckeditor/ckeditor5-dev-utils": "^25.3.0",
     "@ckeditor/ckeditor5-editor-classic": "^29.1.0",
     "@ckeditor/ckeditor5-paragraph": "^29.1.0",
     "@ckeditor/ckeditor5-theme-lark": "^29.1.0",
->>>>>>> 280213d6
     "webpack": "^4.43.0",
     "webpack-cli": "^3.3.11"
   },
