/**
 * @license Copyright (c) 2003-2022, CKSource Holding sp. z o.o. All rights reserved.
 * For licensing, see LICENSE.md or https://ckeditor.com/legal/ckeditor-oss-license
 */

/* globals console, window, document */

import ClassicEditor from '@ckeditor/ckeditor5-editor-classic/src/classiceditor';

import ArticlePluginSet from '../_utils/articlepluginset';
import BalloonToolbar from '@ckeditor/ckeditor5-ui/src/toolbar/balloon/balloontoolbar';

ClassicEditor
	.create( document.querySelector( '#editor' ), {
		plugins: [ ArticlePluginSet, BalloonToolbar ],
		toolbar: [ 'heading', '|', 'bold', 'italic', 'link', 'bulletedList', 'numberedList', 'blockQuote', 'undo', 'redo' ],
		image: {
			toolbar: [ 'imageStyle:inline', 'imageStyle:block', 'imageStyle:side', '|', 'imageTextAlternative' ]
		},
		balloonToolbar: [ 'bold', 'italic', 'link' ]
	} )
	.then( editor => {
		window.editor = editor;

		const button1 = document.querySelector( '#read-only-1' );
		const button2 = document.querySelector( '#read-only-2' );

		enableReadOnlyManagement( button1, editor, 'feature-1' );
		enableReadOnlyManagement( button2, editor, 'feature-2' );
	} )
	.catch( err => {
		console.error( err.stack );
	} );

function enableReadOnlyManagement( button, editor, lockName ) {
	let isReadOnly = false;

	button.addEventListener( 'click', () => {
		isReadOnly = !isReadOnly;

<<<<<<< HEAD
		editor.enableReadOnlyMode( lockName, isReadOnly );
=======
		if ( isReadOnly ) {
			editor.enableReadOnlyMode( lockName );
		} else {
			editor.disableReadOnlyMode( lockName );
		}
>>>>>>> 37433d10

		button.textContent = isReadOnly ?
			`${ lockName }: Clear the read-only mode lock` :
			`${ lockName }: Create read-only mode lock`;

		editor.editing.view.focus();
	} );

	button.textContent = `${ lockName }: Create read-only mode lock`;
}<|MERGE_RESOLUTION|>--- conflicted
+++ resolved
@@ -38,15 +38,11 @@
 	button.addEventListener( 'click', () => {
 		isReadOnly = !isReadOnly;
 
-<<<<<<< HEAD
-		editor.enableReadOnlyMode( lockName, isReadOnly );
-=======
 		if ( isReadOnly ) {
 			editor.enableReadOnlyMode( lockName );
 		} else {
 			editor.disableReadOnlyMode( lockName );
 		}
->>>>>>> 37433d10
 
 		button.textContent = isReadOnly ?
 			`${ lockName }: Clear the read-only mode lock` :
