--- conflicted
+++ resolved
@@ -63,7 +63,7 @@
 
 		view.render();
 
-		editingView.attachDomRoot( view.editableElement );
+		editingView.attachDomRoot( view.editable.editableElement );
 
 		// Setup the editable.
 		const editingRoot = editingView.document.getRoot();
@@ -81,11 +81,6 @@
 		// Bind to focusTracker instead of editingView because otherwise
 		// focused editable styles disappear when view#toolbar is focused.
 		view.editable.bind( 'isFocused' ).to( this.focusTracker );
-<<<<<<< HEAD
-=======
-		editor.editing.view.attachDomRoot( view.editable.editableElement );
-		view.editable.name = editingRoot.rootName;
->>>>>>> e6230d3d
 
 		this._editableElements.push( view.editable );
 
