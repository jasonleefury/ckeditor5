--- conflicted
+++ resolved
@@ -21,16 +21,6 @@
     "@ckeditor/ckeditor5-code-block": "^36.0.0",
     "@ckeditor/ckeditor5-core": "^36.0.0",
     "@ckeditor/ckeditor5-dev-utils": "^32.0.0",
-<<<<<<< HEAD
-    "@ckeditor/ckeditor5-easy-image": "^35.4.0",
-    "@ckeditor/ckeditor5-editor-decoupled": "^35.4.0",
-    "@ckeditor/ckeditor5-font": "^35.4.0",
-    "@ckeditor/ckeditor5-image": "^35.4.0",
-    "@ckeditor/ckeditor5-indent": "^35.4.0",
-    "@ckeditor/ckeditor5-page-break": "^35.4.0",
-    "@ckeditor/ckeditor5-table": "^35.4.0",
-    "@ckeditor/ckeditor5-theme-lark": "^35.4.0",
-=======
     "@ckeditor/ckeditor5-easy-image": "^36.0.0",
     "@ckeditor/ckeditor5-editor-decoupled": "^36.0.0",
     "@ckeditor/ckeditor5-font": "^36.0.0",
@@ -39,7 +29,6 @@
     "@ckeditor/ckeditor5-page-break": "^36.0.0",
     "@ckeditor/ckeditor5-table": "^36.0.0",
     "@ckeditor/ckeditor5-theme-lark": "^36.0.0",
->>>>>>> a5c9e384
     "typescript": "^4.8.4",
     "webpack": "^5.58.1",
     "webpack-cli": "^4.9.0"
