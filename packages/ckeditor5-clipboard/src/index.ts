--- conflicted
+++ resolved
@@ -21,12 +21,8 @@
 
 export {
 	default as ClipboardMarkersUtils,
-<<<<<<< HEAD
-	type ClipboardMarkerAction
-=======
 	type ClipboardMarkerRestrictionsPreset,
 	type ClipboardMarkerRestrictedAction
->>>>>>> 538e0697
 } from './clipboardmarkersutils.js';
 
 export type {
