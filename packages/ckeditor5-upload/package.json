--- conflicted
+++ resolved
@@ -11,15 +11,9 @@
   ],
   "main": "src/index.js",
   "dependencies": {
-<<<<<<< HEAD
-    "@ckeditor/ckeditor5-core": "^25.0.0",
-    "@ckeditor/ckeditor5-utils": "^25.0.0",
-    "@ckeditor/ckeditor5-ui": "^25.0.0"
-=======
     "@ckeditor/ckeditor5-core": "^26.0.0",
     "@ckeditor/ckeditor5-utils": "^26.0.0",
     "@ckeditor/ckeditor5-ui": "^26.0.0"
->>>>>>> 9c5f69ed
   },
   "engines": {
     "node": ">=12.0.0",
