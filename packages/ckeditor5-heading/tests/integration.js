--- conflicted
+++ resolved
@@ -1,9 +1,5 @@
 /**
-<<<<<<< HEAD
- * @license Copyright (c) 2003-2022, CKSource - Frederico Knabben. All rights reserved.
-=======
  * @license Copyright (c) 2003-2022, CKSource Holding sp. z o.o. All rights reserved.
->>>>>>> e391ddb7
  * For licensing, see LICENSE.md or https://ckeditor.com/legal/ckeditor-oss-license
  */
 
@@ -97,7 +93,7 @@
 	describe( 'with the undo feature', () => {
 		it( 'does not create undo steps when applied to an existing heading (collapsed selection)', () => {
 			// Ensure no undo step by using a transparent batch.
-			model.enqueueChange( { isUndoable: false }, () => {
+			model.enqueueChange( 'transparent', () => {
 				setModelData( model, '<heading1>foo[]bar</heading1>' );
 			} );
 
@@ -109,7 +105,7 @@
 
 		it( 'does not create undo steps when applied to an existing heading (non–collapsed selection)', () => {
 			// Ensure no undo step by using a transparent batch.
-			model.enqueueChange( { isUndoable: false }, () => {
+			model.enqueueChange( 'transparent', () => {
 				setModelData( model, '<heading1>[foo</heading1><heading1>bar]</heading1>' );
 			} );
 
