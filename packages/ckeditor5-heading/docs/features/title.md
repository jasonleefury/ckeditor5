---
category: features
menu-title: Document title
meta-title: Document title | CKEditor 5 Documentation
---

# Document title

The title feature lets you add a single title field at the beginning of your document. This way you can clearly divide your content into the title and body sections.

## Demo

Use the editor below to create a document with distinct title and body sections. You can check the content of the title and body elements in the console below.

{@snippet features/title}

<info-box info>
	This demo presents a limited set of features. Visit the {@link examples/builds/full-featured-editor feature-rich editor example} to see more in action.
</info-box>

## Keyboard navigation

The title plugin lets you move from the title to the body element using the <kbd>Tab</kbd> key, providing form-like experience. When the selection is at the beginning of the first body element, you can go back to the title element using <kbd>Shift</kbd>+<kbd>Tab</kbd>. You can also use <kbd>Enter</kbd> and <kbd>Backspace</kbd> keys to move the caret between the title and the body.

## Installation
<<<<<<< HEAD

=======

<info-box info>
	⚠️ **New import paths**

	Starting with {@link updating/update-to-42 version 42.0.0}, we changed the format of import paths. This guide uses the new, shorter format. Refer to the {@link getting-started/legacy-getting-started/legacy-imports Packages in the legacy setup} guide if you use an older version of CKEditor&nbsp;5.
</info-box>

>>>>>>> e9ac15f6
After {@link getting-started/quick-start installing the editor}, add the feature to your plugin list and toolbar configuration:

```js
import { ClassicEditor, Title } from 'ckeditor5';

ClassicEditor
	.create( document.querySelector( '#editor' ), {
		plugins: [ Title, /* ... */ ]
	} )
	.then( /* ... */ )
	.catch( /* ... */ );
```

## Placeholder integration

The title plugin is integrated with the {@link features/editor-placeholder placeholder} configuration. If you define it, the placeholder text will be used for the body element.

To change the title placeholder, use the {@link module:heading/title~TitleConfig#placeholder `title.placeholder`} configuration option. For instance:

```js
ClassicEditor
	.create( document.querySelector( '#editor' ), {
		plugins: [ Title, /* ... */ ],
		title: {
			placeholder: 'My custom placeholder for the title'
		},
		placeholder: 'My custom placeholder for the body'
	} )
	.then( /* ... */ )
	.catch( /* ... */ );
```

## HTML structure

When you call {@link module:core/editor/editor~Editor#function-getData `editor.getData()`}, the document title will be represented as the following HTML:

```html
<h1>Feasibility Study</h1>
```

### Model representation

In the CKEditor&nbsp;5 data model the document title is represented as follows:

```html
<title>
	<title-content>
		Feasibility Study
	</title-content>
</title>
```

<info-box>
	We recommend using the official {@link framework/development-tools/inspector CKEditor&nbsp;5 inspector} for development and debugging. It will give you tons of useful information about the state of the editor such as internal data structures, selection, commands, and many more.
</info-box>

## Related features

CKEditor&nbsp;5 has more features that can help you structure your document better:
* {@link features/headings Headings} &ndash; Divide your content into sections.
* {@link features/indent Block indentation} &ndash; Organize your content into visually separated blocks, indent crucial paragraphs, etc.
* {@link features/editor-placeholder Editor placeholder} &ndash; Set placeholder text to display when the content is empty. It helps users locate the editor in the application and prompts to input the content.

## Contribute

The source code of the feature is available on GitHub at [https://github.com/ckeditor/ckeditor5/tree/master/packages/ckeditor5-heading](https://github.com/ckeditor/ckeditor5/tree/master/packages/ckeditor5-heading).<|MERGE_RESOLUTION|>--- conflicted
+++ resolved
@@ -23,9 +23,6 @@
 The title plugin lets you move from the title to the body element using the <kbd>Tab</kbd> key, providing form-like experience. When the selection is at the beginning of the first body element, you can go back to the title element using <kbd>Shift</kbd>+<kbd>Tab</kbd>. You can also use <kbd>Enter</kbd> and <kbd>Backspace</kbd> keys to move the caret between the title and the body.
 
 ## Installation
-<<<<<<< HEAD
-
-=======
 
 <info-box info>
 	⚠️ **New import paths**
@@ -33,7 +30,6 @@
 	Starting with {@link updating/update-to-42 version 42.0.0}, we changed the format of import paths. This guide uses the new, shorter format. Refer to the {@link getting-started/legacy-getting-started/legacy-imports Packages in the legacy setup} guide if you use an older version of CKEditor&nbsp;5.
 </info-box>
 
->>>>>>> e9ac15f6
 After {@link getting-started/quick-start installing the editor}, add the feature to your plugin list and toolbar configuration:
 
 ```js
