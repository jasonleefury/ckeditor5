--- conflicted
+++ resolved
@@ -221,11 +221,7 @@
 
 ## Support
 
-<<<<<<< HEAD
-If you are missing any particular features or settings, feel free to {@link support/index#reporting-issues-2 report an issue}. Search the [issues section in the repository](https://github.com/ckeditor/ckeditor5/issues) first. The feature you are after may have already been reported &ndash; you can support it by upvoting the issue with &nbsp;👍. Be as precise as possible, explaining the exact use case, the context where you use the editor, and the expected behavior.
-=======
 If you are missing any particular features or settings, feel free to {@link support/index#reporting-issues report an issue}. Search the [issues section in the repository](https://github.com/ckeditor/ckeditor5/issues) first. The feature you are after may have already been reported &ndash; you can support it by upvoting the issue with &nbsp;👍. Be as precise as possible, explaining the exact use case, the context where you use the editor, and the expected behavior.
->>>>>>> e9ac15f6
 
 The {@link updating/ckeditor4-troubleshooting Troubleshooting migration from CKEditor 4} article answers some frequently asked questions about the migration.
 
