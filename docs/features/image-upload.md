--- conflicted
+++ resolved
@@ -1,9 +1,6 @@
 ---
 category: features-image-upload
-<<<<<<< HEAD
 menu-title: Overview
-=======
->>>>>>> f5c2872e
 order: 10
 ---
 
@@ -26,11 +23,7 @@
 * [**Custom upload adapters**](#implementing-your-own-upload-adapter) &ndash; Create your own upload adapter from scratch using the open API architecture of CKEditor 5.
 
 <info-box>
-<<<<<<< HEAD
-	If you want to get a better look under the hood and learn more about the upload process, you can check out the {@link framework/guides/deep-dive/upload-adapter "Custom image upload adapter" deep dive guide}.
-=======
-	If you want to get a better look under the hood and learn more about the upload process, you can check out the {@link framework/guides/deep-dive/upload-adapter "Custom image upload adpter" deep dive guide} covering that topic.
->>>>>>> f5c2872e
+	If you want to get a better look under the hood and learn more about the upload process, you can check out the {@link framework/guides/deep-dive/upload-adapter "Custom image upload adapter" deep dive guide} covering that topic.
 </info-box>
 
 ## Demo
