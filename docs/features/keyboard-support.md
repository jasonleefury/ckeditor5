---
category: features
classes: keyboard-shortcuts
meta-title: Keyboard support | CKEditor 5 Documentation
modified_at: 2024-03-06
---

# Keyboard support

CKEditor&nbsp;5 offers plenty of features to boost your productivity. One of them is support for keyboard shortcuts.

<info-box info>
	Keyboard support is enabled by default.
</info-box>

Below is a list of the most important keystrokes supported by CKEditor&nbsp;5 and its features.

## Content editing

<table>
	<thead>
		<tr>
			<th>Action</th>
			<th>PC</th>
			<th>Mac</th>
		</tr>
	</thead>
	<tbody>
		<tr>
			<td>Copy</td>
			<td><kbd>Ctrl</kbd> + <kbd>C</kbd></td>
			<td><kbd>Cmd</kbd> + <kbd>C</kbd></td>
		</tr>
		<tr>
			<td>Paste</td>
			<td><kbd>Ctrl</kbd> + <kbd>V</kbd></td>
			<td><kbd>Cmd</kbd> + <kbd>V</kbd></td>
		</tr>
		<tr>
			<td>Paste plain text and inherit target formatting</td>
			<td><kbd>Ctrl</kbd> + <kbd>Shift</kbd> + <kbd>V</kbd></td>
			<td><kbd>Cmd</kbd> + <kbd>Shift</kbd> + <kbd>V</kbd></td>
		</tr>
		<tr>
			<td>Undo</td>
			<td><kbd>Ctrl</kbd> + <kbd>Z</kbd></td>
			<td><kbd>Cmd</kbd> + <kbd>Z</kbd></td>
		</tr>
		<tr>
			<td>Redo</td>
			<td><kbd>Ctrl</kbd> + <kbd>Y</kbd> <br> <kbd>Ctrl</kbd> + <kbd>Shift</kbd> + <kbd>Z</kbd></td>
			<td><kbd>Cmd</kbd> + <kbd>Y</kbd> <br> <kbd>Cmd</kbd> + <kbd>Shift</kbd> + <kbd>Z</kbd></td>
		</tr>
		<tr>
			<td>Select all</td>
			<td><kbd>Ctrl</kbd> + <kbd>A</kbd></td>
			<td><kbd>Cmd</kbd> + <kbd>A</kbd></td>
		</tr>
		<tr>
			<td>Bold</td>
			<td><kbd>Ctrl</kbd> + <kbd>B</kbd></td>
			<td><kbd>Cmd</kbd> + <kbd>B</kbd></td>
		</tr>
		<tr>
			<td>Italic</td>
			<td><kbd>Ctrl</kbd> + <kbd>I</kbd></td>
			<td><kbd>Cmd</kbd> + <kbd>I</kbd></td>
		</tr>
		<tr>
			<td>Strikethrough</td>
			<td><kbd>Ctrl</kbd> + <kbd>Shift</kbd> + <kbd>X</kbd></td>
			<td><kbd>Cmd</kbd> + <kbd>Shift</kbd> + <kbd>X</kbd></td>
		</tr>
		<tr>
			<td>Underline</td>
			<td><kbd>Ctrl</kbd> + <kbd>U</kbd></td>
			<td><kbd>Cmd</kbd> + <kbd>U</kbd></td>
		</tr>
		<tr>
			<td>Link</td>
			<td><kbd>Ctrl</kbd> + <kbd>K</kbd></td>
			<td><kbd>Cmd</kbd> + <kbd>K</kbd></td>
		</tr>
		<tr>
			<td>Insert a hard break (a new paragraph)</td>
			<td colspan="2"><kbd>Enter</kbd></td>
		</tr>
		<tr>
			<td>Insert a soft break (a <code>&lt;br&gt;</code>)</td>
			<td colspan="2"><kbd>Shift</kbd> + <kbd>Enter</kbd></td>
		</tr>
		<tr>
			<td>Move out of link or inline code style</td>
			<td colspan="2"><kbd>←</kbd> <kbd>←</kbd> / <kbd>→</kbd> <kbd>→</kbd></td>
		</tr>
		<tr>
			<td>Revert autoformatting action</td>
			<td colspan="2"><kbd>Backspace</kbd></td>
		</tr>
		<tr>
			<td>Find in the document</td>
			<td><kbd>Ctrl</kbd> + <kbd>F</kbd></td>
			<td><kbd>Cmd</kbd> + <kbd>F</kbd></td>
		</tr>
		<tr>
			<th colspan="3">When you select a widget (for example: image, table, horizontal line, etc.)</th>
		</tr>
		<tr>
			<td>Insert a new paragraph directly after a widget</td>
			<td colspan="2"><kbd>Enter</kbd></td>
		</tr>
		<tr>
			<td>Insert a new paragraph directly before a widget</td>
			<td colspan="2"><kbd>Shift</kbd> + <kbd>Enter</kbd></td>
		</tr>
		<tr>
			<td>Display the caret to allow typing directly before a widget</td>
			<td colspan="2"><kbd>↑</kbd> / <kbd>←</kbd></td>
		</tr>
		<tr>
			<td>Display the caret to allow typing directly after a widget</td>
			<td colspan="2"><kbd>↓</kbd> / <kbd>→</kbd></td>
		</tr>
		<tr>
			<th colspan="3">Inside a list</th>
		</tr>
		<tr>
			<td>Increase list item indent</td>
			<td colspan="2"><kbd>Tab</kbd></td>
		</tr>
		<tr>
			<td>Decrease list item indent</td>
			<td colspan="2"><kbd>Shift</kbd> + <kbd>Tab</kbd></td>
		</tr>
		<tr>
			<td>Nest the current list item (when in a list)</td>
			<td colspan="2"><kbd>Tab</kbd></td>
		</tr>
		<tr>
			<td>Check or clear a to-do list item</td>
			<td><kbd>Ctrl</kbd> + <kbd>Enter</kbd></td>
			<td><kbd>Cmd</kbd> + <kbd>Enter</kbd></td>
		</tr>
		<tr>
			<th colspan="3">In a table cell</th>
		</tr>
		<tr>
			<td>Move the selection to the next cell</td>
			<td colspan="2"><kbd>Tab</kbd></td>
		</tr>
		<tr>
			<td>Move the selection to the previous cell</td>
			<td colspan="2"><kbd>Shift</kbd> + <kbd>Tab</kbd></td>
		</tr>
		<tr>
			<td>Insert a new table row (when in the last cell of a table)</td>
			<td colspan="2"><kbd>Tab</kbd></td>
		</tr>
		<tr>
			<td>Navigate through the table</td>
			<td colspan="2"><kbd>↑</kbd> / <kbd>→</kbd> / <kbd>↓</kbd> / <kbd>←</kbd></td>
		</tr>
	</tbody>
</table>

## User interface and navigation

Use the following keystrokes for more efficient navigation in the CKEditor&nbsp;5 user interface:

<table>
	<thead>
		<tr>
			<th>Action</th>
			<th>PC</th>
			<th>Mac</th>
		</tr>
	</thead>
	<tbody>
		<tr>
			<td>Close contextual balloons and UI components like dropdowns</td>
			<td colspan="2"><kbd>Esc</kbd></td>
		</tr>
		<tr>
			<td>Move focus to the visible contextual balloon</td>
			<td colspan="2"><kbd>Tab</kbd></td>
		</tr>
		<tr>
			<td>Move focus between fields (inputs and buttons) in contextual balloons</td>
			<td colspan="2"><kbd>Tab</kbd></td>
		</tr>
		<tr>
			<td>Move focus to the toolbar</td>
			<td><kbd>Alt</kbd> + <kbd>F10</kbd></td>
			<td><kbd>Alt</kbd> + <kbd>F10</kbd> <br> (may require <kbd>Fn</kbd>)</td>
		</tr>
		<tr>
			<td>Navigate through the toolbar</td>
			<td colspan="2"><kbd>↑</kbd> / <kbd>→</kbd> / <kbd>↓</kbd> / <kbd>←</kbd></td>
		</tr>
		<tr>
			<td>Move focus to the open dialog</td>
			<td><kbd>Ctrl</kbd> + <kbd>F6</kbd></td>
			<td><kbd>Cmd</kbd> + <kbd>F6</kbd> <br> (may require <kbd>Fn</kbd>)</td>
		</tr>
		<tr>
			<td>Execute the focused button</td>
			<td colspan="2"><kbd>Enter</kbd> / <kbd>Space</kbd></td>
		</tr>
	</tbody>
</table>

<style>
.keyboard-shortcuts th {
	text-align: center;
}
.keyboard-shortcuts td:nth-of-type(1) {
	text-align: right;
}
.keyboard-shortcuts td:nth-of-type(2), .keyboard-shortcuts td:nth-of-type(3) {
	width: 30%;
}
</style>

## Displaying keyboard shortcuts in the editor

<<<<<<< HEAD
CKEditor&nbsp;5 offers a dedicated {@link module:ui/editorui/accessibilityhelp/accessibilityhelp~AccessibilityHelp Accessibility help} plugin that displays a list of all available keyboard shortcuts in a dialog. It can be opened by pressing <kbd>Alt</kbd> + <kbd>0</kbd> (on Windows) or <kbd>⌥0</kbd> (on macOS). Alternatively, you can use the toolbar button to open the dialog.
=======
CKEditor&nbsp;5 offers a dedicated {@link module:ui/editorui/accessibilityhelp/accessibilityhelp~AccessibilityHelp Accessibility help} plugin that displays a list of all available keyboard shortcuts in a dialog. It can be opened by pressing <kbd>Alt</kbd> + <kbd>0</kbd> (on Windows) or <kbd>Option</kbd> + <kbd>0</kbd> (on macOS). Alternatively, you can use the toolbar button to open the dialog.
>>>>>>> ab8eba95

{@snippet features/keyboard-support}

The Accessibility help plugin is enabled by the {@link module:essentials/essentials~Essentials} plugin from the {@link api/essentials `@ckeditor/ckeditor5-essentials`} package (which also enables other fundamental editing features).

Learn how to {@link tutorials/crash-course/keystrokes#adding-shortcut-information-to-the-accessibility-help-dialog add your own keyboard shortcuts} to the Accessibility help dialog.

## Related productivity features

Besides using keyboard shortcuts, you may want to check the following productivity features:

* {@link features/autoformat Autoformatting} &ndash; Allows for using Markdown-like code to format text on the go.
* {@link features/text-transformation Automatic text transformation} &ndash; Enables automatic turning snippets such as `(tm)` into `™` and `"foo"` into `“foo”`.
* {@link features/link#autolink-feature Autolink} &ndash; Turns the links and email addresses typed or pasted into the editor into active URLs.
* {@link features/mentions Mentions} &ndash; Brings support for smart autocompletion.<|MERGE_RESOLUTION|>--- conflicted
+++ resolved
@@ -223,11 +223,7 @@
 
 ## Displaying keyboard shortcuts in the editor
 
-<<<<<<< HEAD
-CKEditor&nbsp;5 offers a dedicated {@link module:ui/editorui/accessibilityhelp/accessibilityhelp~AccessibilityHelp Accessibility help} plugin that displays a list of all available keyboard shortcuts in a dialog. It can be opened by pressing <kbd>Alt</kbd> + <kbd>0</kbd> (on Windows) or <kbd>⌥0</kbd> (on macOS). Alternatively, you can use the toolbar button to open the dialog.
-=======
 CKEditor&nbsp;5 offers a dedicated {@link module:ui/editorui/accessibilityhelp/accessibilityhelp~AccessibilityHelp Accessibility help} plugin that displays a list of all available keyboard shortcuts in a dialog. It can be opened by pressing <kbd>Alt</kbd> + <kbd>0</kbd> (on Windows) or <kbd>Option</kbd> + <kbd>0</kbd> (on macOS). Alternatively, you can use the toolbar button to open the dialog.
->>>>>>> ab8eba95
 
 {@snippet features/keyboard-support}
 
