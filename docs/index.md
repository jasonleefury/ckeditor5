--- conflicted
+++ resolved
@@ -9,11 +9,7 @@
 # CKEditor&nbsp;5 documentation
 
 <dl><dt>{@link getting-started/index Getting started}</dt><dd>Learn how to install, integrate and configure CKEditor&nbsp;5. More complex aspects, like using frameworks or styling your editor and content are explained here, too.</dd>
-<<<<<<< HEAD
-<dt>{@link features/index Features}</dt><dd>Learn about the features available for CKEditor&nbsp;5 &ndash; both the ones included in Builds and a plethora of others.</dd>
-=======
 <dt>{@link features/index Features}</dt><dd>Learn about the plethora of features available for CKEditor&nbsp;5 for editing, productivity, collaboration and more!</dd>
->>>>>>> e9ac15f6
 <dt>{@link examples/index Examples}</dt><dd>Try out CKEditor&nbsp;5. See some of the possible customizations of CKEditor.</dd>
 <dt>{@link framework/index CKEditor&nbsp;5 Framework}</dt><dd>Learn how to work with CKEditor&nbsp;5 Framework, customize it, create your own plugins and custom editors, change the UI or even bring your own UI to the editor.</dd>
 <dt>{@link api/index API Reference}</dt><dd>The complete API documentation.</dd>
