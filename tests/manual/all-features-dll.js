/**
<<<<<<< HEAD
 * @license Copyright (c) 2003-2022, CKSource - Frederico Knabben. All rights reserved.
=======
 * @license Copyright (c) 2003-2022, CKSource Holding sp. z o.o. All rights reserved.
>>>>>>> e391ddb7
 * For licensing, see LICENSE.md or https://ckeditor.com/legal/ckeditor-oss-license
 */

/* globals console, window, document, CKEditorInspector */
// Dll core.
import 'ckeditor5/build/ckeditor5-dll.js';

// Editor creators.
import '@ckeditor/ckeditor5-editor-classic/build/editor-classic';
import '@ckeditor/ckeditor5-editor-decoupled/build/editor-decoupled';
import '@ckeditor/ckeditor5-editor-inline/build/editor-inline';
import '@ckeditor/ckeditor5-editor-balloon/build/editor-balloon';

// Plugins.
import '@ckeditor/ckeditor5-image/build/image';
import '@ckeditor/ckeditor5-link/build/link';
import '@ckeditor/ckeditor5-basic-styles/build/basic-styles';
import '@ckeditor/ckeditor5-find-and-replace/build/find-and-replace';
import '@ckeditor/ckeditor5-font/build/font';
import '@ckeditor/ckeditor5-indent/build/indent';
import '@ckeditor/ckeditor5-list/build/list';
import '@ckeditor/ckeditor5-special-characters/build/special-characters';
import '@ckeditor/ckeditor5-table/build/table';
import '@ckeditor/ckeditor5-alignment/build/alignment';
import '@ckeditor/ckeditor5-autoformat/build/autoformat';
import '@ckeditor/ckeditor5-block-quote/build/block-quote';
import '@ckeditor/ckeditor5-cloud-services/build/cloud-services';
import '@ckeditor/ckeditor5-code-block/build/code-block';
import '@ckeditor/ckeditor5-easy-image/build/easy-image';
import '@ckeditor/ckeditor5-essentials/build/essentials';
import '@ckeditor/ckeditor5-heading/build/heading';
import '@ckeditor/ckeditor5-highlight/build/highlight';
import '@ckeditor/ckeditor5-horizontal-line/build/horizontal-line';
import '@ckeditor/ckeditor5-html-embed/build/html-embed';
import '@ckeditor/ckeditor5-html-support/build/html-support';
import '@ckeditor/ckeditor5-language/build/language';
import '@ckeditor/ckeditor5-media-embed/build/media-embed';
import '@ckeditor/ckeditor5-mention/build/mention';
import '@ckeditor/ckeditor5-page-break/build/page-break';
import '@ckeditor/ckeditor5-paste-from-office/build/paste-from-office';
import '@ckeditor/ckeditor5-remove-format/build/remove-format';
import '@ckeditor/ckeditor5-word-count/build/word-count';
import '@ckeditor/ckeditor5-source-editing/build/source-editing';

import { CS_CONFIG } from '@ckeditor/ckeditor5-cloud-services/tests/_utils/cloud-services-config';

const { ClassicEditor } = window.CKEditor5.editorClassic;
const { DecoupledEditor } = window.CKEditor5.editorDecoupled;
const { InlineEditor } = window.CKEditor5.editorInline;
const { BalloonEditor } = window.CKEditor5.editorBalloon;

const { AutoImage, Image, ImageCaption, ImageResize, ImageStyle, ImageToolbar, ImageUpload } = window.CKEditor5.image;
const { AutoLink, Link, LinkImage } = window.CKEditor5.link;
const { Bold, Italic, Strikethrough, Subscript, Superscript, Underline, Code } = window.CKEditor5.basicStyles;
const { FindAndReplace } = window.CKEditor5.findAndReplace;
const { FontColor, FontFamily, FontSize, FontBackgroundColor } = window.CKEditor5.font;
const { Indent, IndentBlock } = window.CKEditor5.indent;
const { List, ListProperties, TodoList } = window.CKEditor5.list;
const { SpecialCharacters, SpecialCharactersEssentials } = window.CKEditor5.specialCharacters;
const { Table, TableToolbar, TableCellProperties, TableProperties, TableCaption } = window.CKEditor5.table;
const { Alignment } = window.CKEditor5.alignment;
const { Autoformat } = window.CKEditor5.autoformat;
const { BlockQuote } = window.CKEditor5.blockQuote;
const { CloudServices } = window.CKEditor5.cloudServices;
const { CodeBlock } = window.CKEditor5.codeBlock;
const { EasyImage } = window.CKEditor5.easyImage;
const { Essentials } = window.CKEditor5.essentials;
const { Heading } = window.CKEditor5.heading;
const { Highlight } = window.CKEditor5.highlight;
const { HorizontalLine } = window.CKEditor5.horizontalLine;
const { HtmlEmbed } = window.CKEditor5.htmlEmbed;
const { HtmlComment } = window.CKEditor5.htmlSupport;
const { MediaEmbed } = window.CKEditor5.mediaEmbed;
const { Mention } = window.CKEditor5.mention;
const { PageBreak } = window.CKEditor5.pageBreak;
const { PasteFromOffice } = window.CKEditor5.pasteFromOffice;
const { RemoveFormat } = window.CKEditor5.removeFormat;
const { TextPartLanguage } = window.CKEditor5.language;
const { WordCount } = window.CKEditor5.wordCount;
const { SourceEditing } = window.CKEditor5.sourceEditing;

const { Plugin } = window.CKEditor5.core;
const { ButtonView } = window.CKEditor5.ui;
const { Paragraph } = window.CKEditor5.paragraph;
const { TextTransformation } = window.CKEditor5.typing;

// Create ad-hoc plugin.
class AdHocPlugin extends Plugin {
	constructor( editor ) {
		super( editor );

		editor.ui.componentFactory.add( 'ad-hoc-button', locale => {
			const button = new ButtonView( locale );

			button.set( {
				icon: false,
				withText: true,
				label: 'Ad-hoc'
			} );

			button.on( 'execute', () => console.log( 'It works!' ) );

			return button;
		} );
	}
}

const config = {
	plugins: [
		AdHocPlugin, Paragraph, TextTransformation,
		Alignment,
		Autoformat,
		AutoImage, Image, ImageCaption, ImageResize, ImageStyle, ImageToolbar, ImageUpload,
		AutoLink, Link, LinkImage,
		BlockQuote,
		Bold, Italic, Strikethrough, Subscript, Superscript, Underline, Code,
		CloudServices,
		CodeBlock,
		EasyImage,
		Essentials,
		FindAndReplace,
		FontColor, FontFamily, FontSize, FontBackgroundColor,
		Heading,
		Highlight,
		HorizontalLine,
		HtmlEmbed,
		HtmlComment,
		Indent, IndentBlock,
		List, ListProperties, TodoList,
		MediaEmbed,
		Mention,
		PageBreak,
		PasteFromOffice,
		RemoveFormat,
		SpecialCharacters, SpecialCharactersEssentials,
		Table, TableToolbar, TableCellProperties, TableProperties, TableCaption,
		TextPartLanguage,
		WordCount,
		SourceEditing
	],
	toolbar: [
		'heading',
		'|',
		'ad-hoc-button',
		'|',
		'removeFormat', 'bold', 'italic', 'strikethrough', 'underline', 'code', 'subscript', 'superscript', 'link',
		'|',
		'highlight', 'fontSize', 'fontFamily', 'fontColor', 'fontBackgroundColor',
		'|',
		'bulletedList', 'numberedList', 'todoList',
		'|',
		'blockQuote', 'imageUpload', 'insertTable', 'mediaEmbed', 'codeBlock',
		'|',
		'htmlEmbed',
		'|',
		'alignment', 'outdent', 'indent',
		'|',
		'pageBreak', 'horizontalLine', 'specialCharacters',
		'|',
		'textPartLanguage',
		'|',
		'sourceEditing',
		'|',
		'undo', 'redo', 'findAndReplace'
	],
	cloudServices: CS_CONFIG,
	table: {
		contentToolbar: [ 'tableColumn', 'tableRow', 'mergeTableCells', 'tableProperties', 'tableCellProperties', 'toggleTableCaption' ]
	},
	image: {
		styles: [
			'alignCenter',
			'alignLeft',
			'alignRight'
		],
		resizeOptions: [
			{
				name: 'resizeImage:original',
				label: 'Original size',
				value: null
			},
			{
				name: 'resizeImage:50',
				label: '50%',
				value: '50'
			},
			{
				name: 'resizeImage:75',
				label: '75%',
				value: '75'
			}
		],
		toolbar: [
			'imageTextAlternative', 'toggleImageCaption', '|',
			'imageStyle:inline', 'imageStyle:wrapText', 'imageStyle:breakText', 'imageStyle:side', '|',
			'resizeImage'
		],
		insert: {
			integrations: [
				'insertImageViaUrl'
			]
		}
	},
	placeholder: 'Type the content here!',
	mention: {
		feeds: [
			{
				marker: '@',
				feed: [
					'@apple', '@bears', '@brownie', '@cake', '@cake', '@candy', '@canes', '@chocolate', '@cookie', '@cotton', '@cream',
					'@cupcake', '@danish', '@donut', '@dragée', '@fruitcake', '@gingerbread', '@gummi', '@ice', '@jelly-o',
					'@liquorice', '@macaroon', '@marzipan', '@oat', '@pie', '@plum', '@pudding', '@sesame', '@snaps', '@soufflé',
					'@sugar', '@sweet', '@topping', '@wafer'
				],
				minimumCharacters: 1
			}
		]
	},
	link: {
		decorators: {
			isExternal: {
				mode: 'manual',
				label: 'Open in a new tab',
				attributes: {
					target: '_blank',
					rel: 'noopener noreferrer'
				}
			},
			isDownloadable: {
				mode: 'manual',
				label: 'Downloadable',
				attributes: {
					download: 'download'
				}
			},
			isGallery: {
				mode: 'manual',
				label: 'Gallery link',
				classes: 'gallery'
			}
		}
	},
	htmlEmbed: {
		showPreviews: true
	}
};

const classicEditorPromise = ClassicEditor.create( document.querySelector( '#editor-classic' ), config )
	.then( editor => {
		window.classicEditor = editor;

		return {
			name: 'Classic Editor',
			instance: editor
		};
	} )
	.catch( err => {
		console.error( err.stack );
	} );

const inlineEditorPromise = InlineEditor.create( document.querySelector( '#editor-inline' ), config )
	.then( editor => {
		window.inlineEditor = editor;

		return {
			name: 'Inline Editor',
			instance: editor
		};
	} )
	.catch( err => {
		console.error( err.stack );
	} );

const balloonEditorPromise = BalloonEditor.create( document.querySelector( '#editor-balloon' ), config )
	.then( editor => {
		window.balloonEditor = editor;

		return {
			name: 'Balloon Editor',
			instance: editor
		};
	} )
	.catch( err => {
		console.error( err.stack );
	} );

const decoupledEditorData = '<h2>Sample</h2>' +
	'<p>This is an instance of the ' +
		'<a href="https://ckeditor.com/docs/ckeditor5/latest/builds/guides/overview.html#document-editor">document editor build</a>.' +
	'</p>' +
	'<figure class="image">' +
		'<img src="./sample.jpg" alt="Autumn fields" />' +
	'</figure>' +
	'<p>You can use this sample to validate whether your ' +
		'<a href="https://ckeditor.com/docs/ckeditor5/latest/builds/guides/development/custom-builds.html">custom build</a> works fine.' +
	'</p>';

const decoupledEditorPromise = DecoupledEditor.create( decoupledEditorData, config )
	.then( editor => {
		window.decoupledEditor = editor;

		document.querySelector( '.toolbar-container' ).appendChild( editor.ui.view.toolbar.element );
		document.querySelector( '.editable-container' ).appendChild( editor.ui.view.editable.element );

		return {
			name: 'Decoupled Editor',
			instance: editor
		};
	} )
	.catch( err => {
		console.error( err.stack );
	} );

Promise.all( [
	classicEditorPromise,
	inlineEditorPromise,
	balloonEditorPromise,
	decoupledEditorPromise
] ).then( editors => {
	editors
		.filter( editor => !!editor )
		.forEach( editor => {
			CKEditorInspector.attach( { [ editor.name ]: editor.instance } );

			logWordCountStats( editor.name, editor.instance );
		} );
} );

function logWordCountStats( editorName, editorInstance ) {
	editorInstance.plugins.get( 'WordCount' ).on( 'update', ( evt, stats ) => {
		console.log( `${ editorName } = characters: ${ stats.characters }, words: ${ stats.words }.` );
	} );
}<|MERGE_RESOLUTION|>--- conflicted
+++ resolved
@@ -1,9 +1,5 @@
 /**
-<<<<<<< HEAD
- * @license Copyright (c) 2003-2022, CKSource - Frederico Knabben. All rights reserved.
-=======
  * @license Copyright (c) 2003-2022, CKSource Holding sp. z o.o. All rights reserved.
->>>>>>> e391ddb7
  * For licensing, see LICENSE.md or https://ckeditor.com/legal/ckeditor-oss-license
  */
 
@@ -61,7 +57,7 @@
 const { FindAndReplace } = window.CKEditor5.findAndReplace;
 const { FontColor, FontFamily, FontSize, FontBackgroundColor } = window.CKEditor5.font;
 const { Indent, IndentBlock } = window.CKEditor5.indent;
-const { List, ListProperties, TodoList } = window.CKEditor5.list;
+const { List, ListStyle, TodoList } = window.CKEditor5.list;
 const { SpecialCharacters, SpecialCharactersEssentials } = window.CKEditor5.specialCharacters;
 const { Table, TableToolbar, TableCellProperties, TableProperties, TableCaption } = window.CKEditor5.table;
 const { Alignment } = window.CKEditor5.alignment;
@@ -132,7 +128,7 @@
 		HtmlEmbed,
 		HtmlComment,
 		Indent, IndentBlock,
-		List, ListProperties, TodoList,
+		List, ListStyle, TodoList,
 		MediaEmbed,
 		Mention,
 		PageBreak,
