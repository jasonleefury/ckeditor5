--- conflicted
+++ resolved
@@ -12,13 +12,8 @@
 services:
 - xvfb
 node_js:
-<<<<<<< HEAD
 - node
-cache: yarn
-=======
-- "14"
 cache: false
->>>>>>> 00f5e2d0
 before_install:
 - export START_TIME=$( date +%s )
 - export COVERALLS_SERVICE_JOB_ID=$( TRAVIS_JOB_ID )
